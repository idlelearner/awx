--- conflicted
+++ resolved
@@ -23,18 +23,11 @@
 
 # Python & setuptools
 __pycache__
-<<<<<<< HEAD
 /build
 /deb-build
 /rpm-build
 /tar-build
-=======
-build
-deb-build
-rpm-build
-tar-build
 /offline_tar-build
->>>>>>> 2ecbb07a
 /dist
 *.egg-info
 *.py[c,o]
