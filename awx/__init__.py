--- conflicted
+++ resolved
@@ -6,11 +6,7 @@
 import warnings
 import site
 
-<<<<<<< HEAD
 __version__ = '2.4.0'
-=======
-__version__ = '2.3.0'
->>>>>>> 2ecbb07a
 
 __all__ = ['__version__']
 
