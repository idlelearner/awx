--- conflicted
+++ resolved
@@ -1144,24 +1144,6 @@
         if event_data:
             artifact_dict = event_data.pop('artifact_data', None)
 
-<<<<<<< HEAD
-        # Try to find a parent event based on UUID.
-        if parent_event_uuid:
-            cache_key = '{}_{}'.format(kwargs['job_id'], parent_event_uuid)
-            try:
-                parent_id = cache.get(cache_key)
-            except Exception:
-                parent_id = None
-            if parent_id is None:
-                parent_id = JobEvent.objects.filter(job_id=kwargs['job_id'], uuid=parent_event_uuid).only('id').values_list('id', flat=True).first()
-                if parent_id:
-                    print("Settings cache: {} with value {}".format(cache_key, parent_id))
-                    cache.set(cache_key, parent_id, 300)
-            if parent_id:
-                kwargs['parent_id'] = parent_id
-
-=======
->>>>>>> 22a3e877
         analytics_logger.info('Job event data saved.', extra=dict(event_model_data=kwargs))
 
         job_event = JobEvent.objects.create(**kwargs)
