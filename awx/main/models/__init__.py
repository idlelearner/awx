--- conflicted
+++ resolved
@@ -17,14 +17,11 @@
 from awx.main.models.activity_stream import * # noqa
 from awx.main.models.ha import * # noqa
 from awx.main.models.configuration import * # noqa
-<<<<<<< HEAD
 from awx.main.models.rbac import * # noqa
 from awx.main.models.user import * # noqa
 from awx.main.models.mixins import * # noqa
-=======
 from awx.main.models.notifications import * # noqa
 from awx.main.models.fact import * # noqa
->>>>>>> 67d1aa6c
 
 # Monkeypatch Django serializer to ignore django-taggit fields (which break
 # the dumpdata command; see https://github.com/alex/django-taggit/issues/155).
