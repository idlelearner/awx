--- conflicted
+++ resolved
@@ -17,198 +17,7 @@
 
 logger = logging.getLogger('awx.main.commands.run_callback_receiver')
 
-<<<<<<< HEAD
 class CallbackBrokerWorker(ConsumerMixin):
-=======
-class CallbackReceiver(object):
-    def __init__(self):
-        self.parent_mappings = {}
-
-    def run_subscriber(self, use_workers=True):
-        def shutdown_handler(active_workers):
-            def _handler(signum, frame):
-                try:
-                    for active_worker in active_workers:
-                        active_worker.terminate()
-                    signal.signal(signum, signal.SIG_DFL)
-                    os.kill(os.getpid(), signum) # Rethrow signal, this time without catching it
-                except Exception:
-                    # TODO: LOG
-                    pass
-            return _handler
-
-        def check_pre_handle(data):
-            event = data.get('event', '')
-            if event == 'playbook_on_play_start':
-                return True
-            return False
-
-        worker_queues = []
-
-        if use_workers:
-            connection.close()
-            for idx in range(settings.JOB_EVENT_WORKERS):
-                queue_actual = Queue(settings.JOB_EVENT_MAX_QUEUE_SIZE)
-                w = Process(target=self.callback_worker, args=(queue_actual, idx,))
-                w.start()
-                if settings.DEBUG:
-                    logger.info('Started worker %s' % str(idx))
-                worker_queues.append([0, queue_actual, w])
-        elif settings.DEBUG:
-            logger.warn('Started callback receiver (no workers)')
-
-        main_process = Process(
-            target=self.callback_handler,
-            args=(use_workers, worker_queues,)
-        )
-        main_process.daemon = True
-        main_process.start()
-
-        signal.signal(signal.SIGINT, shutdown_handler([p[2] for p in worker_queues] + [main_process]))
-        signal.signal(signal.SIGTERM, shutdown_handler([p[2] for p in worker_queues] + [main_process]))
-        while True:
-            workers_changed = False
-            idx = 0
-            for queue_worker in worker_queues:
-                if not queue_worker[2].is_alive():
-                    logger.warn("Worker %s was not alive, restarting" % str(queue_worker))
-                    workers_changed = True
-                    queue_worker[2].join()
-                    w = Process(target=self.callback_worker, args=(queue_worker[1], idx,))
-                    w.daemon = True
-                    w.start()
-                    signal.signal(signal.SIGINT, shutdown_handler([w]))
-                    signal.signal(signal.SIGTERM, shutdown_handler([w]))
-                    queue_worker[2] = w
-                idx += 1
-            if workers_changed:
-                signal.signal(signal.SIGINT, shutdown_handler([p[2] for p in worker_queues] + [main_process]))
-                signal.signal(signal.SIGTERM, shutdown_handler([p[2] for p in worker_queues] + [main_process]))
-            if not main_process.is_alive():
-                logger.error("Main process is not alive")
-                for queue_worker in worker_queues:
-                    queue_worker[2].terminate()
-                break
-            time.sleep(0.1)
-
-    def write_queue_worker(self, preferred_queue, worker_queues, message):
-        queue_order = sorted(range(settings.JOB_EVENT_WORKERS), cmp=lambda x, y: -1 if x==preferred_queue else 0)
-        for queue_actual in queue_order:
-            try:
-                worker_actual = worker_queues[queue_actual]
-                worker_actual[1].put(message, block=True, timeout=2)
-                worker_actual[0] += 1
-                return queue_actual
-            except Exception:
-                logger.warn("Could not write to queue %s" % preferred_queue)
-                continue
-        return None
-
-    def callback_handler(self, use_workers, worker_queues):
-        total_messages = 0
-        last_parent_events = {}
-        with Socket('callbacks', 'r') as callbacks:
-            for message in callbacks.listen():
-                total_messages += 1
-                if 'ad_hoc_command_id' in message:
-                    self.process_ad_hoc_event(message)
-                elif not use_workers:
-                    self.process_job_event(message)
-                else:
-                    job_parent_events = last_parent_events.get(message['job_id'], {})
-                    if message['event'] in ('playbook_on_play_start', 'playbook_on_stats', 'playbook_on_vars_prompt'):
-                        parent = job_parent_events.get('playbook_on_start', None)
-                    elif message['event'] in ('playbook_on_notify',
-                                              'playbook_on_setup',
-                                              'playbook_on_task_start',
-                                              'playbook_on_no_hosts_matched',
-                                              'playbook_on_no_hosts_remaining',
-                                              'playbook_on_include',
-                                              'playbook_on_import_for_host',
-                                              'playbook_on_not_import_for_host'):
-                        parent = job_parent_events.get('playbook_on_play_start', None)
-                    elif message['event'].startswith('runner_on_') or message['event'].startswith('runner_item_on_'):
-                        list_parents = []
-                        list_parents.append(job_parent_events.get('playbook_on_setup', None))
-                        list_parents.append(job_parent_events.get('playbook_on_task_start', None))
-                        list_parents = sorted(filter(lambda x: x is not None, list_parents), cmp=lambda x, y: y.id - x.id)
-                        parent = list_parents[0] if len(list_parents) > 0 else None
-                    else:
-                        parent = None
-                    if parent is not None:
-                        message['parent'] = parent.id
-                    if 'created' in message:
-                        del(message['created'])
-                    if message['event'] in ('playbook_on_start', 'playbook_on_play_start',
-                                            'playbook_on_setup', 'playbook_on_task_start'):
-                        job_parent_events[message['event']] = self.process_job_event(message)
-                    else:
-                        if message['event'] == 'playbook_on_stats':
-                            job_parent_events = {}
-
-                        actual_queue = self.write_queue_worker(total_messages % settings.JOB_EVENT_WORKERS, worker_queues, message)
-                        # NOTE: It might be better to recycle the entire callback receiver process if one or more of the queues are too full
-                        # the drawback is that if we under extremely high load we may be legitimately taking a while to process messages
-                        if actual_queue is None:
-                            logger.error("All queues full!")
-                            sys.exit(1)
-                    last_parent_events[message['job_id']] = job_parent_events
-
-    @transaction.atomic
-    def process_job_event(self, data):
-        # Sanity check: Do we need to do anything at all?
-        event = data.get('event', '')
-        parent_id = data.get('parent', None)
-        if not event or 'job_id' not in data:
-            return
-
-        # Get the correct "verbose" value from the job.
-        # If for any reason there's a problem, just use 0.
-        try:
-            verbose = Job.objects.get(id=data['job_id']).verbosity
-        except Exception as e:
-            verbose = 0
-
-        # Convert the datetime for the job event's creation appropriately,
-        # and include a time zone for it.
-        #
-        # In the event of any issue, throw it out, and Django will just save
-        # the current time.
-        try:
-            if not isinstance(data['created'], datetime.datetime):
-                data['created'] = parse_datetime(data['created'])
-            if not data['created'].tzinfo:
-                data['created'] = data['created'].replace(tzinfo=FixedOffset(0))
-        except (KeyError, ValueError):
-            data.pop('created', None)
-
-        # Print the data to stdout if we're in DEBUG mode.
-        if settings.DEBUG:
-            print(data)
-
-        # Sanity check: Don't honor keys that we don't recognize.
-        for key in data.keys():
-            if key not in ('job_id', 'event', 'event_data',
-                           'created', 'counter'):
-                data.pop(key)
-
-        # Save any modifications to the job event to the database.
-        # If we get a database error of some kind, bail out.
-        try:
-            # If we're not in verbose mode, wipe out any module
-            # arguments.
-            res = data['event_data'].get('res', {})
-            if isinstance(res, dict):
-                i = res.get('invocation', {})
-                if verbose == 0 and 'module_args' in i:
-                    i['module_args'] = ''
-
-            # Create a new JobEvent object.
-            job_event = JobEvent(**data)
-            if parent_id is not None:
-                job_event.parent = JobEvent.objects.get(id=parent_id)
-            job_event.save(post_process=True)
->>>>>>> 7b68dc6d
 
     def __init__(self, connection):
         self.connection = connection
@@ -222,7 +31,6 @@
 
     def process_task(self, body, message):
         try:
-<<<<<<< HEAD
             if 'event' not in body:
                 raise Exception('Payload does not have an event')
             if 'job_id' not in body and 'ad_hoc_command_id' not in body:
@@ -243,67 +51,6 @@
             logger.error('Callback Task Processor Raised Exception: %r', exc)
         message.ack()
 
-=======
-            verbose = AdHocCommand.objects.get(id=data['ad_hoc_command_id']).verbosity
-        except Exception as e:
-            verbose = 0
-
-        # Convert the datetime for the job event's creation appropriately,
-        # and include a time zone for it.
-        #
-        # In the event of any issue, throw it out, and Django will just save
-        # the current time.
-        try:
-            if not isinstance(data['created'], datetime.datetime):
-                data['created'] = parse_datetime(data['created'])
-            if not data['created'].tzinfo:
-                data['created'] = data['created'].replace(tzinfo=FixedOffset(0))
-        except (KeyError, ValueError):
-            data.pop('created', None)
-
-        # Print the data to stdout if we're in DEBUG mode.
-        if settings.DEBUG:
-            print(data)
-
-        # Sanity check: Don't honor keys that we don't recognize.
-        for key in data.keys():
-            if key not in ('ad_hoc_command_id', 'event', 'event_data',
-                           'created', 'counter'):
-                data.pop(key)
-
-        # Save any modifications to the ad hoc command event to the database.
-        # If we get a database error of some kind, bail out.
-        try:
-            # If we're not in verbose mode, wipe out any module
-            # arguments. FIXME: Needed for adhoc?
-            res = data['event_data'].get('res', {})
-            if isinstance(res, dict):
-                i = res.get('invocation', {})
-                if verbose == 0 and 'module_args' in i:
-                    i['module_args'] = ''
-
-            # Create a new AdHocCommandEvent object.
-            ad_hoc_command_event = AdHocCommandEvent.objects.create(**data)
-
-            # Retrun the ad hoc comamnd event object.
-            return ad_hoc_command_event
-        except DatabaseError as e:
-            # Log the error and bail out.
-            logger.error('Database error saving ad hoc command event: %s', e)
-        return None
-
-    def callback_worker(self, queue_actual, idx):
-        while True:
-            try:
-                message = queue_actual.get(block=True, timeout=1)
-            except QueueEmpty:
-                continue
-            except Exception as e:
-                logger.error("Exception on listen socket, restarting: " + str(e))
-                break
-            self.process_job_event(message)
->>>>>>> 7b68dc6d
-
 class Command(NoArgsCommand):
     '''
     Save Job Callback receiver (see awx.plugins.callbacks.job_event_callback)
