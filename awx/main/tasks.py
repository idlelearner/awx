# Copyright (c) 2014 AnsibleWorks, Inc.
# All Rights Reserved.

# Python
import codecs
import ConfigParser
import cStringIO
import json
import logging
import os
import signal
import pipes
import re
import shutil
import stat
import tempfile
import time
import traceback
import urlparse
import uuid
from distutils.version import LooseVersion as Version
import dateutil.parser
import yaml

# Pexpect
import pexpect

# Celery
from celery import Task, task

# Django
from django.conf import settings
from django.db import transaction, DatabaseError
from django.utils.datastructures import SortedDict
from django.utils.timezone import now

# AWX
from awx.main.constants import CLOUD_PROVIDERS
from awx.main.models import * # noqa
from awx.main.queue import FifoQueue
from awx.main.utils import (get_ansible_version, decrypt_field, update_scm_url,
                            ignore_inventory_computed_fields, emit_websocket_notification,
                            check_proot_installed, build_proot_temp_dir, wrap_args_with_proot)

__all__ = ['RunJob', 'RunSystemJob', 'RunProjectUpdate', 'RunInventoryUpdate',
           'RunAdHocCommand', 'handle_work_error', 'update_inventory_computed_fields']

HIDDEN_PASSWORD = '**********'

logger = logging.getLogger('awx.main.tasks')

@task()
def bulk_inventory_element_delete(inventory, hosts=[], groups=[]):
    from awx.main.signals import disable_activity_stream
    with ignore_inventory_computed_fields():
        with disable_activity_stream():
            for group in groups:
                Group.objects.get(id=group).mark_inactive(skip_active_check=True)
            for host in hosts:
                Host.objects.get(id=host).mark_inactive(skip_active_check=True)
    update_inventory_computed_fields(inventory)

@task(bind=True)
def tower_periodic_scheduler(self):
    def get_last_run():
        if not os.path.exists(settings.SCHEDULE_METADATA_LOCATION):
            return None
        fd = open(settings.SCHEDULE_METADATA_LOCATION)
        try:
            last_run = dateutil.parser.parse(fd.read())
            return last_run
        except Exception:
            #TODO: LOG
            return None

    def write_last_run(last_run):
        fd = open(settings.SCHEDULE_METADATA_LOCATION, 'w')
        fd.write(last_run.isoformat())
        fd.close()

    run_now = now()
    last_run = get_last_run()
    if not last_run:
        logger.debug("First run time")
        write_last_run(run_now)
        return
    logger.debug("Last run was: %s", last_run)
    write_last_run(run_now)

    # Sanity check: If this is a secondary machine, there is nothing
    # on the schedule.
    if Instance.objects.my_role() == 'secondary':
        return

    old_schedules = Schedule.objects.enabled().before(last_run)
    for schedule in old_schedules:
        schedule.save()
    schedules = Schedule.objects.enabled().between(last_run, run_now)
    for schedule in schedules:
        template = schedule.unified_job_template
        schedule.save() # To update next_run timestamp.
        if template.cache_timeout_blocked:
            logger.warn("Cache timeout is in the future, bypassing schedule for template %s" % str(template.id))
            continue
        new_unified_job = template.create_unified_job(launch_type='scheduled', schedule=schedule)
        can_start = new_unified_job.signal_start(extra_vars=schedule.extra_data)
        if not can_start:
            new_unified_job.status = 'failed'
            new_unified_job.job_explanation = "Scheduled job could not start because it was not in the right state or required manual credentials"
            new_unified_job.save(update_fields=['status', 'job_explanation'])
            new_unified_job.socketio_emit_status("failed")
        emit_websocket_notification('/socket.io/schedules', 'schedule_changed', dict(id=schedule.id))

@task()
def notify_task_runner(metadata_dict):
    """Add the given task into the Tower task manager's queue, to be consumed
    by the task system.
    """
    queue = FifoQueue('tower_task_manager')
    queue.push(metadata_dict)

@task(bind=True)
def handle_work_error(self, task_id, subtasks=None):
    print('Executing error task id %s, subtasks: %s' %
          (str(self.request.id), str(subtasks)))
    first_task = None
    first_task_type = ''
    first_task_name = ''
    if subtasks is not None:
        for each_task in subtasks:
            instance_name = ''
            if each_task['type'] == 'project_update':
                instance = ProjectUpdate.objects.get(id=each_task['id'])
                instance_name = instance.project.name
            elif each_task['type'] == 'inventory_update':
                instance = InventoryUpdate.objects.get(id=each_task['id'])
                instance_name = instance.inventory_source.inventory.name
            elif each_task['type'] == 'job':
                instance = Job.objects.get(id=each_task['id'])
                instance_name = instance.job_template.name
            elif each_task['type'] == 'ad_hoc_command':
                instance = AdHocCommand.objects.get(id=each_task['id'])
                instance_name = instance.module_name
            else:
                # Unknown task type
                break
            if first_task is None:
                first_task = instance
                first_task_type = each_task['type']
                first_task_name = instance_name
            if instance.celery_task_id != task_id:
                instance.status = 'failed'
                instance.failed = True
                instance.job_explanation = "Previous Task Failed: %s for %s with celery task id: %s" % \
                    (first_task_type, first_task_name, task_id)
                instance.save()
                instance.socketio_emit_status("failed")

@task()
def update_inventory_computed_fields(inventory_id, should_update_hosts=True):
    '''
    Signal handler and wrapper around inventory.update_computed_fields to
    prevent unnecessary recursive calls.
    '''
    i = Inventory.objects.filter(id=inventory_id)
    if not i.exists():
        logger.error("Update Inventory Computed Fields failed due to missing inventory: " + str(inventory_id))
        return
    i = i[0]
    i.update_computed_fields(update_hosts=should_update_hosts)


class BaseTask(Task):
    name = None
    model = None
    abstract = True

    def update_model(self, pk, _attempt=0, **updates):
        """Reload the model instance from the database and update the
        given fields.
        """
        output_replacements = updates.pop('output_replacements', None) or []

        try:
            with transaction.atomic():
                # Retrieve the model instance.
                instance = self.model.objects.get(pk=pk)

                # Update the appropriate fields and save the model
                # instance, then return the new instance.
                if updates:
                    update_fields = ['modified']
                    for field, value in updates.items():
                        if field in ('result_stdout', 'result_traceback'):
                            for srch, repl in output_replacements:
                                value = value.replace(srch, repl)
                        setattr(instance, field, value)
                        update_fields.append(field)
                        if field == 'status':
                            update_fields.append('failed')
                    instance.save(update_fields=update_fields)
                return instance
        except DatabaseError as e:
            # Log out the error to the debug logger.
            logger.debug('Database error updating %s, retrying in 5 '
                         'seconds (retry #%d): %s',
                         self.model._meta.object_name, _attempt + 1, e)

            # Attempt to retry the update, assuming we haven't already
            # tried too many times.
            if _attempt < 5:
                time.sleep(5)
                return self.update_model(
                    pk,
                    _attempt=_attempt + 1,
                    output_replacements=output_replacements,
                    **updates
                )
            else:
                logger.error('Failed to update %s after %d retries.',
                             self.model._meta.object_name, _attempt)

    def signal_finished(self, pk):
        pass
        # notify_task_runner(dict(complete=pk))

    def get_path_to(self, *args):
        '''
        Return absolute path relative to this file.
        '''
        return os.path.abspath(os.path.join(os.path.dirname(__file__), *args))

    def build_private_data(self, job, **kwargs):
        '''
        Return SSH private key data (only if stored in DB as ssh_key_data).
        Return structure is a dict of the form:
        '''

    def build_private_data_dir(self, instance, **kwargs):
        '''
        Create a temporary directory for job-related files.
        '''
        path = tempfile.mkdtemp(prefix='ansible_tower_')
        os.chmod(path, stat.S_IRUSR | stat.S_IWUSR | stat.S_IXUSR)
        return path

    def build_private_data_files(self, instance, **kwargs):
        '''
        Create a temporary files containing the private data.
        Returns a dictionary with keys from build_private_data
        (i.e. 'credential', 'cloud_credential') and values the file path.
        '''
        private_data = self.build_private_data(instance, **kwargs)
        private_data_files = {}
        if private_data is not None:
            for name, data in private_data.iteritems():
                handle, path = tempfile.mkstemp(dir=kwargs.get('private_data_dir', None))
                f = os.fdopen(handle, 'w')
                f.write(data)
                f.close()
                os.chmod(path, stat.S_IRUSR | stat.S_IWUSR)
                private_data_files[name] = path
        return private_data_files

    def build_passwords(self, instance, **kwargs):
        '''
        Build a dictionary of passwords for responding to prompts.
        '''
        return {
            'yes': 'yes',
            'no': 'no',
            '': '',
        }

    def build_env(self, instance, **kwargs):
        '''
        Build environment dictionary for ansible-playbook.
        '''
        env = dict(os.environ.items())
        # Add ANSIBLE_* settings to the subprocess environment.
        for attr in dir(settings):
            if attr == attr.upper() and attr.startswith('ANSIBLE_'):
                env[attr] = str(getattr(settings, attr))
        # Also set environment variables configured in AWX_TASK_ENV setting.
        for key, value in settings.AWX_TASK_ENV.items():
            env[key] = str(value)
        # Set environment variables needed for inventory and job event
        # callbacks to work.
        # Update PYTHONPATH to use local site-packages.
        python_paths = env.get('PYTHONPATH', '').split(os.pathsep)
        local_site_packages = self.get_path_to('..', 'lib', 'site-packages')
        if local_site_packages not in python_paths:
            python_paths.insert(0, local_site_packages)
        env['PYTHONPATH'] = os.pathsep.join(python_paths)
        return env

    def build_safe_env(self, instance, **kwargs):
        '''
        Build environment dictionary, hiding potentially sensitive information
        such as passwords or keys.
        '''
        hidden_re = re.compile(r'API|TOKEN|KEY|SECRET|PASS', re.I)
        urlpass_re = re.compile(r'^.*?://.?:(.*?)@.*?$')
        env = self.build_env(instance, **kwargs)
        for k,v in env.items():
            if k in ('REST_API_URL', 'AWS_ACCESS_KEY', 'AWS_ACCESS_KEY_ID'):
                continue
            elif k.startswith('ANSIBLE_'):
                continue
            elif hidden_re.search(k):
                env[k] = HIDDEN_PASSWORD
            elif type(v) == str and urlpass_re.match(v):
                env[k] = urlpass_re.sub(HIDDEN_PASSWORD, v)
        return env

    def args2cmdline(self, *args):
        return ' '.join([pipes.quote(a) for a in args])

    def get_ssh_key_path(self, instance, **kwargs):
        '''
        Return the path to the SSH key file, if present.
        '''
        return ''

    def wrap_args_with_ssh_agent(self, args, ssh_key_path, ssh_auth_sock=None):
        if ssh_key_path:
            cmd = ' && '.join([self.args2cmdline('ssh-add', ssh_key_path),
                               self.args2cmdline(*args)])
            args = ['ssh-agent']
            if ssh_auth_sock:
                args.extend(['-a', ssh_auth_sock])
            args.extend(['sh', '-c', cmd])
        return args

    def should_use_proot(self, instance, **kwargs):
        '''
        Return whether this task should use proot.
        '''
        return False

    def build_args(self, instance, **kwargs):
        raise NotImplementedError

    def build_safe_args(self, instance, **kwargs):
        return self.build_args(instance, **kwargs)

    def build_cwd(self, instance, **kwargs):
        raise NotImplementedError

    def build_output_replacements(self, instance, **kwargs):
        return []

    def get_idle_timeout(self):
        return None

    def get_password_prompts(self):
        '''
        Return a dictionary where keys are strings or regular expressions for
        prompts, and values are password lookup keys (keys that are returned
        from build_passwords).
        '''
        return SortedDict()

    def run_pexpect(self, instance, args, cwd, env, passwords, stdout_handle,
                    output_replacements=None):
        '''
        Run the given command using pexpect to capture output and provide
        passwords when requested.
        '''
        logfile = stdout_handle
        logfile_pos = logfile.tell()
        child = pexpect.spawnu(args[0], args[1:], cwd=cwd, env=env)
        child.logfile_read = logfile
        canceled = False
        last_stdout_update = time.time()
        idle_timeout = self.get_idle_timeout()
        expect_list = []
        expect_passwords = {}
        pexpect_timeout = getattr(settings, 'PEXPECT_TIMEOUT', 5)
        for n, item in enumerate(self.get_password_prompts().items()):
            expect_list.append(item[0])
            expect_passwords[n] = passwords.get(item[1], '') or ''
        expect_list.extend([pexpect.TIMEOUT, pexpect.EOF])
        instance = self.update_model(instance.pk, status='running',
                                     output_replacements=output_replacements)
        while child.isalive():
            result_id = child.expect(expect_list, timeout=pexpect_timeout)
            if result_id in expect_passwords:
                child.sendline(expect_passwords[result_id])
            if logfile_pos != logfile.tell():
                logfile_pos = logfile.tell()
                last_stdout_update = time.time()
            # Refresh model instance from the database (to check cancel flag).
            instance = self.update_model(instance.pk)
            if instance.cancel_flag:
                os.kill(child.pid, signal.SIGINT)
                time.sleep(3)
                # The following line causes orphaned ansible processes
                # child.terminate(canceled)
                canceled = True
            if idle_timeout and (time.time() - last_stdout_update) > idle_timeout:
                child.close(True)
                canceled = True
        if canceled:
            return 'canceled', child.exitstatus
        elif child.exitstatus == 0:
            return 'successful', child.exitstatus
        else:
            return 'failed', child.exitstatus

    def post_run_hook(self, instance, **kwargs):
        '''
        Hook for any steps to run after job/task is complete.
        '''

    def run(self, pk, **kwargs):
        '''
        Run the job/task and capture its output.
        '''
        instance = self.update_model(pk, status='running', celery_task_id=self.request.id)

        instance.socketio_emit_status("running")
        status, rc, tb = 'error', None, ''
        output_replacements = []
        try:
            if instance.cancel_flag:
                instance = self.update_model(instance.pk, status='canceled')
            if instance.status != 'running':
                if hasattr(settings, 'CELERY_UNIT_TEST'):
                    return
                else:
                    # Stop the task chain and prevent starting the job if it has
                    # already been canceled.
                    instance = self.update_model(pk)
                    status = instance.status
                    raise RuntimeError('not starting %s task' % instance.status)
            # Fetch ansible version once here to support version-dependent features.
            kwargs['ansible_version'] = get_ansible_version()
            kwargs['private_data_dir'] = self.build_private_data_dir(instance, **kwargs)
            # May have to serialize the value
            kwargs['private_data_files'] = self.build_private_data_files(instance, **kwargs)
            kwargs['passwords'] = self.build_passwords(instance, **kwargs)
            args = self.build_args(instance, **kwargs)
            safe_args = self.build_safe_args(instance, **kwargs)
            output_replacements = self.build_output_replacements(instance, **kwargs)
            cwd = self.build_cwd(instance, **kwargs)
            env = self.build_env(instance, **kwargs)
            safe_env = self.build_safe_env(instance, **kwargs)
            if not os.path.exists(settings.JOBOUTPUT_ROOT):
                os.makedirs(settings.JOBOUTPUT_ROOT)
            stdout_filename = os.path.join(settings.JOBOUTPUT_ROOT, str(uuid.uuid1()) + ".out")
            stdout_handle = codecs.open(stdout_filename, 'w', encoding='utf-8')
            if self.should_use_proot(instance, **kwargs):
                if not check_proot_installed():
                    raise RuntimeError('proot is not installed')
                kwargs['proot_temp_dir'] = build_proot_temp_dir()
                args = wrap_args_with_proot(args, cwd, **kwargs)
                safe_args = wrap_args_with_proot(safe_args, cwd, **kwargs)
            # If there is an SSH key path defined, wrap args with ssh-agent.
            ssh_key_path = self.get_ssh_key_path(instance, **kwargs)
            if ssh_key_path:
                ssh_auth_sock = os.path.join(kwargs['private_data_dir'], 'ssh_auth.sock')
                args = self.wrap_args_with_ssh_agent(args, ssh_key_path, ssh_auth_sock)
                safe_args = self.wrap_args_with_ssh_agent(safe_args, ssh_key_path, ssh_auth_sock)
            instance = self.update_model(pk, job_args=json.dumps(safe_args),
                                         job_cwd=cwd, job_env=safe_env, result_stdout_file=stdout_filename)
            status, rc = self.run_pexpect(instance, args, cwd, env, kwargs['passwords'], stdout_handle)
        except Exception:
            if status != 'canceled':
                tb = traceback.format_exc()
        finally:
            if kwargs.get('private_data_dir', ''):
                try:
                    shutil.rmtree(kwargs['private_data_dir'], True)
                except OSError:
                    pass
            if kwargs.get('proot_temp_dir', ''):
                try:
                    shutil.rmtree(kwargs['proot_temp_dir'], True)
                except OSError:
                    pass
            try:
                stdout_handle.flush()
                stdout_handle.close()
            except Exception:
                pass
        instance = self.update_model(pk, status=status, result_traceback=tb,
                                     output_replacements=output_replacements)
        self.post_run_hook(instance, **kwargs)
        instance.socketio_emit_status(status)
        if status != 'successful' and not hasattr(settings, 'CELERY_UNIT_TEST'):
            # Raising an exception will mark the job as 'failed' in celery
            # and will stop a task chain from continuing to execute
            if status == 'canceled':
                raise Exception("Task %s(pk:%s) was canceled (rc=%s)" % (str(self.model.__class__), str(pk), str(rc)))
            else:
                raise Exception("Task %s(pk:%s) encountered an error (rc=%s)" % (str(self.model.__class__), str(pk), str(rc)))
        if not hasattr(settings, 'CELERY_UNIT_TEST'):
            self.signal_finished(pk)


class RunJob(BaseTask):
    '''
    Celery task to run a job using ansible-playbook.
    '''

    name = 'awx.main.tasks.run_job'
    model = Job

    def build_private_data(self, job, **kwargs):
        '''
        Returns a dict of the form
        dict['credential'] = <credential_decrypted_ssh_key_data>
        dict['cloud_credential'] = <cloud_credential_decrypted_ssh_key_data>
        '''
        job_credentials = ['credential', 'cloud_credential']
        private_data = {}
        # If we were sent SSH credentials, decrypt them and send them
        # back (they will be written to a temporary file).

        for cred_name in job_credentials:
            credential = getattr(job, cred_name, None)
            if credential:
                if credential.ssh_key_data not in (None, ''):
                    private_data[cred_name] = decrypt_field(credential, 'ssh_key_data') or ''

        return private_data

    def build_passwords(self, job, **kwargs):
        '''
        Build a dictionary of passwords for SSH private key, SSH user, sudo/su
        and ansible-vault.
        '''
        passwords = super(RunJob, self).build_passwords(job, **kwargs)
        creds = job.credential
        if creds:
            for field in ('ssh_key_unlock', 'ssh_password', 'become_password', 'vault_password'):
                if field == 'ssh_password':
                    value = kwargs.get(field, decrypt_field(creds, 'password'))
                else:
                    value = kwargs.get(field, decrypt_field(creds, field))
                if value not in ('', 'ASK'):
                    passwords[field] = value
        return passwords

    def build_env(self, job, **kwargs):
        '''
        Build environment dictionary for ansible-playbook.
        '''
        plugin_dir = self.get_path_to('..', 'plugins', 'callback')
        env = super(RunJob, self).build_env(job, **kwargs)
        # Set environment variables needed for inventory and job event
        # callbacks to work.
        env['JOB_ID'] = str(job.pk)
        env['INVENTORY_ID'] = str(job.inventory.pk)
        env['ANSIBLE_CALLBACK_PLUGINS'] = plugin_dir
        env['REST_API_URL'] = settings.INTERNAL_API_URL
        env['REST_API_TOKEN'] = job.task_auth_token or ''
        env['CALLBACK_CONSUMER_PORT'] = str(settings.CALLBACK_CONSUMER_PORT)
        if getattr(settings, 'JOB_CALLBACK_DEBUG', False):
            env['JOB_CALLBACK_DEBUG'] = '2'
        elif settings.DEBUG:
            env['JOB_CALLBACK_DEBUG'] = '1'

        # Create a directory for ControlPath sockets that is unique to each
        # job and visible inside the proot environment (when enabled).
        cp_dir = os.path.join(kwargs['private_data_dir'], 'cp')
        if not os.path.exists(cp_dir):
            os.mkdir(cp_dir, 0700)
        env['ANSIBLE_SSH_CONTROL_PATH'] = os.path.join(cp_dir, 'ansible-ssh-%%h-%%p-%%r')

        # Allow the inventory script to include host variables inline via ['_meta']['hostvars'].
        env['INVENTORY_HOSTVARS'] = str(True)

        # Set environment variables for cloud credentials.
        cloud_cred = job.cloud_credential
        if cloud_cred and cloud_cred.kind == 'aws':
            env['AWS_ACCESS_KEY'] = cloud_cred.username
            env['AWS_SECRET_KEY'] = decrypt_field(cloud_cred, 'password')
            # FIXME: Add EC2_URL, maybe EC2_REGION!
        elif cloud_cred and cloud_cred.kind == 'rax':
            env['RAX_USERNAME'] = cloud_cred.username
            env['RAX_API_KEY'] = decrypt_field(cloud_cred, 'password')
        elif cloud_cred and cloud_cred.kind == 'gce':
            env['GCE_EMAIL'] = cloud_cred.username
            env['GCE_PROJECT'] = cloud_cred.project
            env['GCE_PEM_FILE_PATH'] = kwargs.get('private_data_files', {}).get('cloud_credential', '')
        elif cloud_cred and cloud_cred.kind == 'azure':
            env['AZURE_SUBSCRIPTION_ID'] = cloud_cred.username
            env['AZURE_CERT_PATH'] = kwargs.get('private_data_files', {}).get('cloud_credential', '')
        elif cloud_cred and cloud_cred.kind == 'vmware':
            env['VMWARE_USER'] = cloud_cred.username
            env['VMWARE_PASSWORD'] = decrypt_field(cloud_cred, 'password')
            env['VMWARE_HOST'] = cloud_cred.host

        # Set environment variables related to scan jobs
        if job.job_type == PERM_INVENTORY_SCAN:
            env['ANSIBLE_LIBRARY'] = self.get_path_to('..', 'plugins', 'library')
            env['ANSIBLE_CACHE_PLUGINS'] = self.get_path_to('..', 'plugins', 'fact_caching')
            env['ANSIBLE_CACHE_PLUGIN'] = "tower"
            env['ANSIBLE_CACHE_PLUGIN_CONNECTION'] = "tcp://127.0.0.1:%s" % str(settings.FACT_CACHE_PORT)
        return env

    def build_args(self, job, **kwargs):
        '''
        Build command line argument list for running ansible-playbook,
        optionally using ssh-agent for public/private key authentication.
        '''
        creds = job.credential
        ssh_username, become_username, become_method = '', '', ''
        if creds:
            ssh_username = kwargs.get('username', creds.username)
            become_method = kwargs.get('become_method', creds.become_method)
            become_username = kwargs.get('become_username', creds.become_username)
        else:
            become_method = None
            become_username = ""
        # Always specify the normal SSH user as root by default.  Since this
        # task is normally running in the background under a service account,
        # it doesn't make sense to rely on ansible-playbook's default of using
        # the current user.
        ssh_username = ssh_username or 'root'
        inventory_script = self.get_path_to('..', 'plugins', 'inventory',
                                            'awxrest.py')
        args = ['ansible-playbook', '-i', inventory_script]
        if job.job_type == 'check':
            args.append('--check')
        args.extend(['-u', ssh_username])
        if 'ssh_password' in kwargs.get('passwords', {}):
            args.append('--ask-pass')
        try:
            if Version(kwargs['ansible_version']) < Version('1.9'):
                if become_method and become_method == "sudo" and become_username != "":
                    args.extend(['-U', become_username])
                if become_method and become_method == "sudo" and "become_password" in kwargs.get("passwords", {}):
                    args.append("--ask-sudo-pass")
                if become_method and become_method == "su" and become_username != "":
                    args.extend(['-R', become_username])
                if become_method and become_method == "su" and "become_password" in kwargs.get("passwords", {}):
                    args.append("--ask-su-pass")
            else:
                if job.become_enabled:
                    args.append('--become')
                if become_method:
                    args.extend(['--become-method', become_method])
                if become_username:
                    args.extend(['--become-user', become_username])
                if 'become_password' in kwargs.get('passwords', {}):
                    args.append('--ask-become-pass')
        except ValueError:
            pass
        # Support prompting for a vault password.
        if 'vault_password' in kwargs.get('passwords', {}):
            args.append('--ask-vault-pass')

        if job.forks:  # FIXME: Max limit?
            args.append('--forks=%d' % job.forks)
        if job.force_handlers:
            args.append('--force-handlers')
        if job.limit:
            args.extend(['-l', job.limit])
        if job.verbosity:
            args.append('-%s' % ('v' * min(5, job.verbosity)))
        if job.job_tags:
            args.extend(['-t', job.job_tags])
        if job.skip_tags:
            args.append('--skip-tags=%s' % job.skip_tags)
        if job.start_at_task:
            args.append('--start-at-task=%s' % job.start_at_task)

        # Define special extra_vars for Tower, combine with job.extra_vars.
        extra_vars = {
            'tower_job_id': job.pk,
            'tower_job_launch_type': job.launch_type,
        }
        if job.job_template and job.job_template.active:
            extra_vars.update({
                'tower_job_template_id': job.job_template.pk,
                'tower_job_template_name': job.job_template.name,
            })
        if job.created_by and job.created_by.is_active:
            extra_vars.update({
                'tower_user_id': job.created_by.pk,
                'tower_user_name': job.created_by.username,
            })
        if job.extra_vars_dict:
            extra_vars.update(job.extra_vars_dict)
        args.extend(['-e', json.dumps(extra_vars)])

        # Add path to playbook (relative to project.local_path).
        if job.project is None and job.job_type == PERM_INVENTORY_SCAN:
            args.append("scan_facts.yml")
        else:
            args.append(job.playbook)
        return args

    def build_cwd(self, job, **kwargs):
        if job.project is None and job.job_type == PERM_INVENTORY_SCAN:
            return self.get_path_to('..', 'playbooks')
        cwd = job.project.get_project_path()
        if not cwd:
            root = settings.PROJECTS_ROOT
            raise RuntimeError('project local_path %s cannot be found in %s' %
                               (job.project.local_path, root))
        return cwd

    def get_idle_timeout(self):
        return getattr(settings, 'JOB_RUN_IDLE_TIMEOUT', None)

    def get_password_prompts(self):
        d = super(RunJob, self).get_password_prompts()
        d[re.compile(r'^Enter passphrase for .*:\s*?$', re.M)] = 'ssh_key_unlock'
        d[re.compile(r'^Bad passphrase, try again for .*:\s*?$', re.M)] = ''
        d[re.compile(r'^sudo password.*:\s*?$', re.M)] = 'become_password'
        d[re.compile(r'^SUDO password.*:\s*?$', re.M)] = 'become_password'
        d[re.compile(r'^su password.*:\s*?$', re.M)] = 'become_password'
        d[re.compile(r'^SU password.*:\s*?$', re.M)] = 'become_password'
        d[re.compile(r'^PBRUN password.*:\s*?$', re.M)] = 'become_password'
        d[re.compile(r'^pbrun password.*:\s*?$', re.M)] = 'become_password'
        d[re.compile(r'^PFEXEC password.*:\s*?$', re.M)] = 'become_password'
        d[re.compile(r'^pfexec password.*:\s*?$', re.M)] = 'become_password'
        d[re.compile(r'^RUNAS password.*:\s*?$', re.M)] = 'become_password'
        d[re.compile(r'^runas password.*:\s*?$', re.M)] = 'become_password'                
        d[re.compile(r'^SSH password:\s*?$', re.M)] = 'ssh_password'
        d[re.compile(r'^Password:\s*?$', re.M)] = 'ssh_password'
        d[re.compile(r'^Vault password:\s*?$', re.M)] = 'vault_password'
        return d

    def get_ssh_key_path(self, instance, **kwargs):
        '''
        If using an SSH key, return the path for use by ssh-agent.
        '''
        return kwargs.get('private_data_files', {}).get('credential', '')

    def should_use_proot(self, instance, **kwargs):
        '''
        Return whether this task should use proot.
        '''
        return getattr(settings, 'AWX_PROOT_ENABLED', False)

    def post_run_hook(self, job, **kwargs):
        '''
        Hook for actions to run after job/task has completed.
        '''
        super(RunJob, self).post_run_hook(job, **kwargs)
        try:
            inventory = job.inventory
        except Inventory.DoesNotExist:
            pass
        else:
            update_inventory_computed_fields.delay(inventory.id, True)
        # Update job event fields after job has completed (only when using REST
        # API callback).
        if not settings.CALLBACK_CONSUMER_PORT:
            for job_event in job.job_events.order_by('pk'):
                job_event.save(post_process=True)


class RunProjectUpdate(BaseTask):

    name = 'awx.main.tasks.run_project_update'
    model = ProjectUpdate


    def build_private_data(self, project_update, **kwargs):
        '''
        Return SSH private key data needed for this project update.
        '''
        private_data = {}
        if project_update.credential:
            private_data['scm_credential'] = decrypt_field(project_update.credential, 'ssh_key_data') or None
        return private_data

    def build_passwords(self, project_update, **kwargs):
        '''
        Build a dictionary of passwords for SSH private key unlock and SCM
        username/password.
        '''
        passwords = super(RunProjectUpdate, self).build_passwords(project_update,
                                                                  **kwargs)
        if project_update.credential:
            passwords['scm_key_unlock'] = decrypt_field(project_update.credential, 'ssh_key_unlock')
            passwords['scm_username'] = project_update.credential.username
            passwords['scm_password'] = decrypt_field(project_update.credential, 'password')
        return passwords

    def build_env(self, project_update, **kwargs):
        '''
        Build environment dictionary for ansible-playbook.
        '''
        env = super(RunProjectUpdate, self).build_env(project_update, **kwargs)
        env['ANSIBLE_ASK_PASS'] = str(False)
        env['ANSIBLE_ASK_SUDO_PASS'] = str(False)
        env['DISPLAY'] = '' # Prevent stupid password popup when running tests.
        return env

    def _build_scm_url_extra_vars(self, project_update, **kwargs):
        '''
        Helper method to build SCM url and extra vars with parameters needed
        for authentication.
        '''
        extra_vars = {}
        scm_type = project_update.scm_type
        scm_url = update_scm_url(scm_type, project_update.scm_url,
                                 check_special_cases=False)
        scm_url_parts = urlparse.urlsplit(scm_url)
        scm_username = kwargs.get('passwords', {}).get('scm_username', '')
        scm_password = kwargs.get('passwords', {}).get('scm_password', '')
        # Prefer the username/password in the URL, if provided.
        scm_username = scm_url_parts.username or scm_username or ''
        scm_password = scm_url_parts.password or scm_password or ''
        if scm_username:
            if scm_type == 'svn':
                extra_vars['scm_username'] = scm_username
                extra_vars['scm_password'] = scm_password
                scm_password = False
                if scm_url_parts.scheme != 'svn+ssh':
                    scm_username = False
            elif scm_url_parts.scheme.endswith('ssh'):
                scm_password = False
            scm_url = update_scm_url(scm_type, scm_url, scm_username,
                                     scm_password, scp_format=True)
        else:
            scm_url = update_scm_url(scm_type, scm_url, scp_format=True)

        # Pass the extra accept_hostkey parameter to the git module.
        if scm_type == 'git' and scm_url_parts.scheme.endswith('ssh'):
            extra_vars['scm_accept_hostkey'] = 'true'

        return scm_url, extra_vars

    def build_args(self, project_update, **kwargs):
        '''
        Build command line argument list for running ansible-playbook,
        optionally using ssh-agent for public/private key authentication.
        '''
        args = ['ansible-playbook', '-i', 'localhost,']
        if getattr(settings, 'PROJECT_UPDATE_VVV', False):
            args.append('-vvv')
        else:
            args.append('-v')
        scm_url, extra_vars = self._build_scm_url_extra_vars(project_update,
                                                             **kwargs)
        scm_branch = project_update.scm_branch or {'hg': 'tip'}.get(project_update.scm_type, 'HEAD')
        extra_vars.update({
            'project_path': project_update.get_project_path(check_if_exists=False),
            'scm_type': project_update.scm_type,
            'scm_url': scm_url,
            'scm_branch': scm_branch,
            'scm_clean': project_update.scm_clean,
            'scm_delete_on_update': project_update.scm_delete_on_update,
        })
        args.extend(['-e', json.dumps(extra_vars)])
        args.append('project_update.yml')
        return args

    def build_safe_args(self, project_update, **kwargs):
        pwdict = dict(kwargs.get('passwords', {}).items())
        for pw_name, pw_val in pwdict.items():
            if pw_name in ('', 'yes', 'no', 'scm_username'):
                continue
            pwdict[pw_name] = HIDDEN_PASSWORD
        kwargs['passwords'] = pwdict
        return self.build_args(project_update, **kwargs)

    def build_cwd(self, project_update, **kwargs):
        return self.get_path_to('..', 'playbooks')

    def build_output_replacements(self, project_update, **kwargs):
        '''
        Return search/replace strings to prevent output URLs from showing
        sensitive passwords.
        '''
        output_replacements = []
        before_url = self._build_scm_url_extra_vars(project_update,
                                                    **kwargs)[0]
        scm_username = kwargs.get('passwords', {}).get('scm_username', '')
        scm_password = kwargs.get('passwords', {}).get('scm_password', '')
        pwdict = dict(kwargs.get('passwords', {}).items())
        for pw_name, pw_val in pwdict.items():
            if pw_name in ('', 'yes', 'no', 'scm_username'):
                continue
            pwdict[pw_name] = HIDDEN_PASSWORD
        kwargs['passwords'] = pwdict
        after_url = self._build_scm_url_extra_vars(project_update,
                                                   **kwargs)[0]
        if after_url != before_url:
            output_replacements.append((before_url, after_url))
        if project_update.scm_type == 'svn' and scm_username and scm_password:
            d_before = {
                'username': scm_username,
                'password': scm_password,
            }
            d_after = {
                'username': scm_username,
                'password': HIDDEN_PASSWORD,
            }
            pattern1 = "username=\"%(username)s\" password=\"%(password)s\""
            pattern2 = "--username '%(username)s' --password '%(password)s'"
            output_replacements.append((pattern1 % d_before, pattern1 % d_after))
            output_replacements.append((pattern2 % d_before, pattern2 % d_after))
        return output_replacements

    def get_password_prompts(self):
        d = super(RunProjectUpdate, self).get_password_prompts()
        d[re.compile(r'^Username for.*:\s*?$', re.M)] = 'scm_username'
        d[re.compile(r'^Password for.*:\s*?$', re.M)] = 'scm_password'
        d[re.compile(r'^Password:\s*?$', re.M)] = 'scm_password'
        d[re.compile(r'^\S+?@\S+?\'s\s+?password:\s*?$', re.M)] = 'scm_password'
        d[re.compile(r'^Enter passphrase for .*:\s*?$', re.M)] = 'scm_key_unlock'
        d[re.compile(r'^Bad passphrase, try again for .*:\s*?$', re.M)] = ''
        # FIXME: Configure whether we should auto accept host keys?
        d[re.compile(r'^Are you sure you want to continue connecting \(yes/no\)\?\s*?$', re.M)] = 'yes'
        return d

    def get_idle_timeout(self):
        return getattr(settings, 'PROJECT_UPDATE_IDLE_TIMEOUT', None)

    def get_ssh_key_path(self, instance, **kwargs):
        '''
        If using an SSH key, return the path for use by ssh-agent.
        '''
        return kwargs.get('private_data_files', {}).get('scm_credential', '')

class RunInventoryUpdate(BaseTask):

    name = 'awx.main.tasks.run_inventory_update'
    model = InventoryUpdate

    def build_private_data(self, inventory_update, **kwargs):
        """Return private data needed for inventory update.
        If no private data is needed, return None.
        """
        # If this is Microsoft Azure or GCE, return the RSA key
        if inventory_update.source in ('azure', 'gce'):
            credential = inventory_update.credential
            return dict(scm_credential=decrypt_field(credential, 'ssh_key_data'))

        if inventory_update.source == 'openstack':
            credential = inventory_update.credential
            openstack_auth = dict(auth_url=credential.host,
                                  username=credential.username,
                                  password=decrypt_field(credential, "password"),
                                  project_name=credential.project)
<<<<<<< HEAD
            private_state = str(inventory_update.source_vars_dict.get("private", "true"))
            openstack_data = {"clouds": {"devstack": {"private": private_state, "auth": openstack_auth}}}
            return yaml.safe_dump(openstack_data, default_flow_style=False, allow_unicode=True)
=======
            openstack_data = {"clouds": {"devstack": {"auth": openstack_auth}}}
            return dict(scm_credential=yaml.safe_dump(openstack_data, default_flow_style=False, allow_unicode=True))
>>>>>>> 360aae8c

        cp = ConfigParser.ConfigParser()
        # Build custom ec2.ini for ec2 inventory script to use.
        if inventory_update.source == 'ec2':
            section = 'ec2'
            cp.add_section(section)
            ec2_opts = dict(inventory_update.source_vars_dict.items())
            regions = inventory_update.source_regions or 'all'
            regions = ','.join([x.strip() for x in regions.split(',')])
            regions_blacklist = ','.join(settings.EC2_REGIONS_BLACKLIST)
            ec2_opts['regions'] = regions
            ec2_opts.setdefault('regions_exclude', regions_blacklist)
            ec2_opts.setdefault('destination_variable', 'public_dns_name')
            ec2_opts.setdefault('vpc_destination_variable', 'ip_address')
            ec2_opts.setdefault('route53', 'False')
            ec2_opts.setdefault('all_instances', 'True')
            ec2_opts.setdefault('all_rds_instances', 'False')
            ec2_opts.setdefault('rds', 'False')
            ec2_opts.setdefault('nested_groups', 'True')
            if inventory_update.instance_filters:
                ec2_opts.setdefault('instance_filters', inventory_update.instance_filters)
            group_by = [x.strip().lower() for x in inventory_update.group_by.split(',') if x.strip()]
            for choice in inventory_update.get_ec2_group_by_choices():
                value = bool((group_by and choice[0] in group_by) or (not group_by and choice[0] != 'instance_id'))
                ec2_opts.setdefault('group_by_%s' % choice[0], str(value))
            if 'cache_path' not in ec2_opts:
                cache_path = tempfile.mkdtemp(prefix='ec2_cache', dir=kwargs.get('private_data_dir', None))
                ec2_opts['cache_path'] = cache_path
            ec2_opts.setdefault('cache_max_age', '300')
            for k,v in ec2_opts.items():
                cp.set(section, k, unicode(v))
        # Build pyrax creds INI for rax inventory script.
        elif inventory_update.source == 'rax':
            section = 'rackspace_cloud'
            cp.add_section(section)
            credential = inventory_update.credential
            if credential:
                cp.set(section, 'username', credential.username)
                cp.set(section, 'api_key', decrypt_field(credential,
                                                         'password'))
        # Allow custom options to vmware inventory script.
        elif inventory_update.source == 'vmware':
            section = 'defaults'
            cp.add_section(section)
            vmware_opts = dict(inventory_update.source_vars_dict.items())
            vmware_opts.setdefault('guests_only', 'True')
            for k,v in vmware_opts.items():
                cp.set(section, k, unicode(v))

        # Return INI content.
        if cp.sections():
            f = cStringIO.StringIO()
            cp.write(f)
            return dict(scm_credential=f.getvalue())

    def build_passwords(self, inventory_update, **kwargs):
        """Build a dictionary of authentication/credential information for
        an inventory source.

        This dictionary is used by `build_env`, below.
        """
        # Run the superclass implementation.
        super_ = super(RunInventoryUpdate, self).build_passwords
        passwords = super_(inventory_update, **kwargs)

        # Take key fields from the credential in use and add them to the
        # passwords dictionary.
        credential = inventory_update.credential
        if credential:
            for subkey in ('username', 'host', 'project'):
                passwords['source_%s' % subkey] = getattr(credential, subkey)
            for passkey in ('password', 'ssh_key_data'):
                k = 'source_%s' % passkey
                passwords[k] = decrypt_field(credential, passkey)
        return passwords

    def build_env(self, inventory_update, **kwargs):
        """Build environment dictionary for inventory import.

        This is the mechanism by which any data that needs to be passed
        to the inventory update script is set up. In particular, this is how
        inventory update is aware of its proper credentials.
        """
        env = super(RunInventoryUpdate, self).build_env(inventory_update,
                                                        **kwargs)

        # Pass inventory source ID to inventory script.
        env['INVENTORY_SOURCE_ID'] = str(inventory_update.inventory_source_id)

        # Set environment variables specific to each source.
        #
        # These are set here and then read in by the various Ansible inventory
        # modules, which will actually do the inventory sync.
        #
        # The inventory modules are vendored in Tower in the
        # `awx/plugins/inventory` directory; those files should be kept in
        # sync with those in Ansible core at all times.
        passwords = kwargs.get('passwords', {})
        scm_credential = kwargs.get('private_data_files', {}).get('scm_credential', '')
        if inventory_update.source == 'ec2':
            if passwords.get('source_username', '') and passwords.get('source_password', ''):
                env['AWS_ACCESS_KEY_ID'] = passwords['source_username']
                env['AWS_SECRET_ACCESS_KEY'] = passwords['source_password']
            env['EC2_INI_PATH'] = scm_credential
        elif inventory_update.source == 'rax':
            env['RAX_CREDS_FILE'] = scm_credential
            env['RAX_REGION'] = inventory_update.source_regions or 'all'
            # Set this environment variable so the vendored package won't
            # complain about not being able to determine its version number.
            env['PBR_VERSION'] = '0.5.21'
        elif inventory_update.source == 'vmware':
            env['VMWARE_INI'] = scm_credential
            env['VMWARE_HOST'] = passwords.get('source_host', '')
            env['VMWARE_USER'] = passwords.get('source_username', '')
            env['VMWARE_PASSWORD'] = passwords.get('source_password', '')
        elif inventory_update.source == 'azure':
            env['AZURE_SUBSCRIPTION_ID'] = passwords.get('source_username', '')
            env['AZURE_CERT_PATH'] = scm_credential
        elif inventory_update.source == 'gce':
            env['GCE_EMAIL'] = passwords.get('source_username', '')
            env['GCE_PROJECT'] = passwords.get('source_project', '')
            env['GCE_PEM_FILE_PATH'] = scm_credential
        elif inventory_update.source == 'openstack':
            env['OPENSTACK_CONFIG_FILE'] = scm_credential
        elif inventory_update.source == 'file':
            # FIXME: Parse source_env to dict, update env.
            pass
        elif inventory_update.source == 'custom':
            for env_k in inventory_update.source_vars_dict:
                if str(env_k) not in env and str(env_k) not in settings.INV_ENV_VARIABLE_BLACKLIST:
                    env[str(env_k)] = unicode(inventory_update.source_vars_dict[env_k])
        return env

    def build_args(self, inventory_update, **kwargs):
        """Build the command line argument list for running an inventory
        import.
        """
        # Get the inventory source and inventory.
        inventory_source = inventory_update.inventory_source
        inventory = inventory_source.group.inventory

        # Piece together the initial command to run via. the shell.
        args = ['awx-manage', 'inventory_import']
        args.extend(['--inventory-id', str(inventory.pk)])

        # Add appropriate arguments for overwrite if the inventory_update
        # object calls for it.
        if inventory_update.overwrite:
            args.append('--overwrite')
        if inventory_update.overwrite_vars:
            args.append('--overwrite-vars')
        args.append('--source')

        # If this is a cloud-based inventory (e.g. from AWS, Rackspace, etc.)
        # then we need to set some extra flags based on settings in
        # Tower.
        #
        # These settings are "per-cloud-provider"; it's entirely possible that
        # they will be different between cloud providers if a Tower user
        # actively uses more than one.
        if inventory_update.source in CLOUD_PROVIDERS:
            # We need to reference the source's code frequently, assign it
            # to a shorter variable. :)
            src = inventory_update.source

            # Get the path to the inventory plugin, and append it to our
            # arguments.
            plugin_path = self.get_path_to('..', 'plugins', 'inventory',
                                           '%s.py' % src)
            args.append(plugin_path)

            # Add several options to the shell arguments based on the
            # cloud-provider-specific setting in the Tower configuration.
            args.extend(['--enabled-var',
                         getattr(settings, '%s_ENABLED_VAR' % src.upper())])
            args.extend(['--enabled-value',
                         getattr(settings, '%s_ENABLED_VALUE' % src.upper())])
            args.extend(['--group-filter',
                         getattr(settings, '%s_GROUP_FILTER' % src.upper())])
            args.extend(['--host-filter',
                         getattr(settings, '%s_HOST_FILTER' % src.upper())])

            # We might have a flag set to exclude empty groups; if we do,
            # add that flag to the shell arguments.
            if getattr(settings, '%s_EXCLUDE_EMPTY_GROUPS' % src.upper()):
                args.append('--exclude-empty-groups')

            # We might have a flag for an instance ID variable; if we do,
            # add it to the shell arguments.
            if getattr(settings, '%s_INSTANCE_ID_VAR' % src.upper(), False):
                args.extend([
                    '--instance-id-var',
                    getattr(settings, '%s_INSTANCE_ID_VAR' % src.upper()),
                ])

        elif inventory_update.source == 'file':
            args.append(inventory_update.source_path)
        elif inventory_update.source == 'custom':
            runpath = tempfile.mkdtemp(prefix='ansible_tower_launch_')
            handle, path = tempfile.mkstemp(dir=runpath)
            f = os.fdopen(handle, 'w')
            if inventory_update.source_script is None or not inventory_update.source_script.active:
                raise RuntimeError('Inventory Script does not exist')
            f.write(inventory_update.source_script.script.encode('utf-8'))
            f.close()
            os.chmod(path, stat.S_IRUSR | stat.S_IWUSR | stat.S_IXUSR)
            args.append(runpath)
            args.append("--custom")
            # try:
            #     shutil.rmtree(runpath, True)
            # except OSError:
            #     pass
        verbosity = getattr(settings, 'INVENTORY_UPDATE_VERBOSITY', 1)
        args.append('-v%d' % verbosity)
        if settings.DEBUG:
            args.append('--traceback')
        return args

    def build_cwd(self, inventory_update, **kwargs):
        return self.get_path_to('..', 'plugins', 'inventory')

    def get_idle_timeout(self):
        return getattr(settings, 'INVENTORY_UPDATE_IDLE_TIMEOUT', None)

class RunAdHocCommand(BaseTask):
    '''
    Celery task to run an ad hoc command using ansible.
    '''

    name = 'awx.main.tasks.run_ad_hoc_command'
    model = AdHocCommand

    def build_private_data(self, ad_hoc_command, **kwargs):
        '''
        Return SSH private key data needed for this ad hoc command (only if
        stored in DB as ssh_key_data).
        '''
        # If we were sent SSH credentials, decrypt them and send them
        # back (they will be written to a temporary file).
        creds = ad_hoc_command.credential
        private_data = {}
        if creds and creds.ssh_key_data not in (None, ''):
            private_data['ad_hoc_credential'] = decrypt_field(creds, 'ssh_key_data') or ''
        return private_data

    def build_passwords(self, ad_hoc_command, **kwargs):
        '''
        Build a dictionary of passwords for SSH private key, SSH user and
        sudo/su.
        '''
        passwords = super(RunAdHocCommand, self).build_passwords(ad_hoc_command, **kwargs)
        creds = ad_hoc_command.credential
        if creds:
            for field in ('ssh_key_unlock', 'ssh_password', 'become_password'):
                if field == 'ssh_password':
                    value = kwargs.get(field, decrypt_field(creds, 'password'))
                else:
                    value = kwargs.get(field, decrypt_field(creds, field))
                if value not in ('', 'ASK'):
                    passwords[field] = value
        return passwords

    def build_env(self, ad_hoc_command, **kwargs):
        '''
        Build environment dictionary for ansible.
        '''
        plugin_dir = self.get_path_to('..', 'plugins', 'callback')
        env = super(RunAdHocCommand, self).build_env(ad_hoc_command, **kwargs)
        # Set environment variables needed for inventory and ad hoc event
        # callbacks to work.
        env['AD_HOC_COMMAND_ID'] = str(ad_hoc_command.pk)
        env['INVENTORY_ID'] = str(ad_hoc_command.inventory.pk)
        env['INVENTORY_HOSTVARS'] = str(True)
        env['ANSIBLE_CALLBACK_PLUGINS'] = plugin_dir
        env['ANSIBLE_LOAD_CALLBACK_PLUGINS'] = '1'
        env['REST_API_URL'] = settings.INTERNAL_API_URL
        env['REST_API_TOKEN'] = ad_hoc_command.task_auth_token or ''
        env['CALLBACK_CONSUMER_PORT'] = str(settings.CALLBACK_CONSUMER_PORT)
        if getattr(settings, 'JOB_CALLBACK_DEBUG', False):
            env['JOB_CALLBACK_DEBUG'] = '2'
        elif settings.DEBUG:
            env['JOB_CALLBACK_DEBUG'] = '1'

        # Specify empty SSH args (should disable ControlPersist entirely for
        # ad hoc commands).
        env.setdefault('ANSIBLE_SSH_ARGS', '')

        return env

    def build_args(self, ad_hoc_command, **kwargs):
        '''
        Build command line argument list for running ansible, optionally using
        ssh-agent for public/private key authentication.
        '''
        creds = ad_hoc_command.credential
        ssh_username, become_username, become_method = '', '', ''
        if creds:
            ssh_username = kwargs.get('username', creds.username)
            become_method = kwargs.get('become_method', creds.become_method)
            become_username = kwargs.get('become_username', creds.become_username)
        else:
            become_method = None
            become_username = ""
        # Always specify the normal SSH user as root by default.  Since this
        # task is normally running in the background under a service account,
        # it doesn't make sense to rely on ansible's default of using the
        # current user.
        ssh_username = ssh_username or 'root'
        inventory_script = self.get_path_to('..', 'plugins', 'inventory',
                                            'awxrest.py')
        args = ['ansible', '-i', inventory_script]
        if ad_hoc_command.job_type == 'check':
            args.append('--check')
        args.extend(['-u', ssh_username])
        if 'ssh_password' in kwargs.get('passwords', {}):
            args.append('--ask-pass')
        # We only specify sudo/su user and password if explicitly given by the
        # credential.  Credential should never specify both sudo and su.
        try:
            if Version(kwargs['ansible_version']) < Version('1.9'):
                if become_method and become_method == "sudo" and become_username != "":
                    args.extend(['-U', become_username])
                if become_method and become_method == "sudo" and "become_password" in kwargs.get("passwords", {}):
                    args.append("--ask-sudo-pass")
                if become_method and become_method == "su" and become_username != "":
                    args.extend(['-R', become_username])
                if become_method and become_method == "su" and "become_password" in kwargs.get("passwords", {}):
                    args.append("--ask-su-pass")
            else:
                if ad_hoc_command.become_enabled:
                    args.append('--become')
                if become_method:
                    args.extend(['--become-method', become_method])
                if become_username:
                    args.extend(['--become-user', become_username])
                if 'become_password' in kwargs.get('passwords', {}):
                    args.append('--ask-become-pass')
        except ValueError:
            pass

        if ad_hoc_command.forks:  # FIXME: Max limit?
            args.append('--forks=%d' % ad_hoc_command.forks)
        if ad_hoc_command.verbosity:
            args.append('-%s' % ('v' * min(5, ad_hoc_command.verbosity)))

        args.extend(['-m', ad_hoc_command.module_name])
        args.extend(['-a', ad_hoc_command.module_args])

        if ad_hoc_command.limit:
            args.append(ad_hoc_command.limit)
        else:
            args.append('all')

        return args

    def build_cwd(self, ad_hoc_command, **kwargs):
        return kwargs['private_data_dir']

    def get_idle_timeout(self):
        return getattr(settings, 'JOB_RUN_IDLE_TIMEOUT', None)

    def get_password_prompts(self):
        d = super(RunAdHocCommand, self).get_password_prompts()
        d[re.compile(r'^Enter passphrase for .*:\s*?$', re.M)] = 'ssh_key_unlock'
        d[re.compile(r'^Bad passphrase, try again for .*:\s*?$', re.M)] = ''
        d[re.compile(r'^sudo password.*:\s*?$', re.M)] = 'become_password'
        d[re.compile(r'^SUDO password.*:\s*?$', re.M)] = 'become_password'
        d[re.compile(r'^su password.*:\s*?$', re.M)] = 'become_password'
        d[re.compile(r'^SU password.*:\s*?$', re.M)] = 'become_password'
        d[re.compile(r'^PBRUN password.*:\s*?$', re.M)] = 'become_password'
        d[re.compile(r'^pbrun password.*:\s*?$', re.M)] = 'become_password'
        d[re.compile(r'^PFEXEC password.*:\s*?$', re.M)] = 'become_password'
        d[re.compile(r'^pfexec password.*:\s*?$', re.M)] = 'become_password'
        d[re.compile(r'^RUNAS password.*:\s*?$', re.M)] = 'become_password'
        d[re.compile(r'^runas password.*:\s*?$', re.M)] = 'become_password'                
        d[re.compile(r'^SSH password:\s*?$', re.M)] = 'ssh_password'
        d[re.compile(r'^Password:\s*?$', re.M)] = 'ssh_password'
        return d

    def get_ssh_key_path(self, instance, **kwargs):
        '''
        If using an SSH key, return the path for use by ssh-agent.
        '''
        return kwargs.get('private_data_files', {}).get('ad_hoc_credential', '')

    def should_use_proot(self, instance, **kwargs):
        '''
        Return whether this task should use proot.
        '''
        return getattr(settings, 'AWX_PROOT_ENABLED', False)

    def post_run_hook(self, ad_hoc_command, **kwargs):
        '''
        Hook for actions to run after ad hoc command has completed.
        '''
        super(RunAdHocCommand, self).post_run_hook(ad_hoc_command, **kwargs)


class RunSystemJob(BaseTask):

    name = 'awx.main.tasks.run_system_job'
    model = SystemJob

    def build_args(self, system_job, **kwargs):
        args = ['awx-manage', system_job.job_type]
        try:
            json_vars = json.loads(system_job.extra_vars)
            if 'days' in json_vars:
                args.extend(['--days', str(json_vars['days'])])
            if system_job.job_type == 'cleanup_jobs':
                args.extend(['--jobs', '--project-updates', '--inventory-updates', '--management-jobs'])
            #     Keeping this around in case we want to break this out
            #     if 'jobs' in json_vars and json_vars['jobs']:
            #         args.extend(['--jobs'])
            #     if 'project_updates' in json_vars and json_vars['project_updates']:
            #         args.extend(['--project-updates'])
            #     if 'inventory_updates' in json_vars and json_vars['inventory_updates']:
            #         args.extend(['--inventory-updates'])
        except Exception, e:
            logger.error("Failed to parse system job: " + str(e))
        return args

    def build_cwd(self, instance, **kwargs):
        return settings.BASE_DIR<|MERGE_RESOLUTION|>--- conflicted
+++ resolved
@@ -942,14 +942,9 @@
                                   username=credential.username,
                                   password=decrypt_field(credential, "password"),
                                   project_name=credential.project)
-<<<<<<< HEAD
             private_state = str(inventory_update.source_vars_dict.get("private", "true"))
             openstack_data = {"clouds": {"devstack": {"private": private_state, "auth": openstack_auth}}}
             return yaml.safe_dump(openstack_data, default_flow_style=False, allow_unicode=True)
-=======
-            openstack_data = {"clouds": {"devstack": {"auth": openstack_auth}}}
-            return dict(scm_credential=yaml.safe_dump(openstack_data, default_flow_style=False, allow_unicode=True))
->>>>>>> 360aae8c
 
         cp = ConfigParser.ConfigParser()
         # Build custom ec2.ini for ec2 inventory script to use.
