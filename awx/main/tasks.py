# Copyright (c) 2015 Ansible, Inc.
# All Rights Reserved.

# Python
from collections import OrderedDict, namedtuple
import ConfigParser
import cStringIO
import functools
import importlib
import json
import logging
import os
import re
import shutil
import stat
import sys
import tempfile
import time
import traceback
import six
import urlparse
from distutils.version import LooseVersion as Version
import yaml
import fcntl
try:
    import psutil
except Exception:
    psutil = None

# Celery
from celery import Task, shared_task, Celery
from celery.signals import celeryd_init, worker_process_init, worker_shutdown, worker_ready, celeryd_after_setup

# Django
from django.conf import settings
from django.db import transaction, DatabaseError, IntegrityError
from django.db.models.fields.related import ForeignKey
from django.utils.timezone import now, timedelta
from django.utils.encoding import smart_str
from django.core.mail import send_mail
from django.contrib.auth.models import User
from django.utils.translation import ugettext_lazy as _
from django.core.cache import cache
from django.core.exceptions import ObjectDoesNotExist

# Django-CRUM
from crum import impersonate

# AWX
from awx import __version__ as awx_application_version
from awx.main.constants import CLOUD_PROVIDERS, PRIVILEGE_ESCALATION_METHODS
from awx.main.models import * # noqa
from awx.main.constants import ACTIVE_STATES
from awx.main.exceptions import AwxTaskError
from awx.main.queue import CallbackQueueDispatcher
from awx.main.expect import run, isolated_manager
from awx.main.utils import (get_ansible_version, get_ssh_version, decrypt_field, update_scm_url,
                            check_proot_installed, build_proot_temp_dir, get_licenser,
<<<<<<< HEAD
                            wrap_args_with_proot, OutputEventFilter, OutputVerboseFilter, ignore_inventory_computed_fields,
                            ignore_inventory_group_removal, get_type_for_model, extract_ansible_vars)
=======
                            wrap_args_with_proot, get_system_task_capacity, OutputEventFilter,
                            parse_yaml_or_json, ignore_inventory_computed_fields, ignore_inventory_group_removal,
                            get_type_for_model, extract_ansible_vars)
from awx.main.utils.safe_yaml import safe_dump, sanitize_jinja
>>>>>>> 3c7a0b55
from awx.main.utils.reload import restart_local_services, stop_local_services
from awx.main.utils.pglock import advisory_lock
from awx.main.utils.ha import update_celery_worker_routes, register_celery_worker_queues
from awx.main.utils.handlers import configure_external_logger
from awx.main.consumers import emit_channel_notification
from awx.conf import settings_registry

__all__ = ['RunJob', 'RunSystemJob', 'RunProjectUpdate', 'RunInventoryUpdate',
           'RunAdHocCommand', 'handle_work_error', 'handle_work_success', 'apply_cluster_membership_policies',
           'update_inventory_computed_fields', 'update_host_smart_inventory_memberships',
           'send_notifications', 'run_administrative_checks', 'purge_old_stdout_files']

HIDDEN_PASSWORD = '**********'

OPENSSH_KEY_ERROR = u'''\
It looks like you're trying to use a private key in OpenSSH format, which \
isn't supported by the installed version of OpenSSH on this instance. \
Try upgrading OpenSSH or providing your private key in an different format. \
'''

logger = logging.getLogger('awx.main.tasks')


def log_celery_failure(self, exc, task_id, args, kwargs, einfo):
    try:
        if getattr(exc, 'is_awx_task_error', False):
            # Error caused by user / tracked in job output
            logger.warning(six.text_type("{}").format(exc))
        elif isinstance(self, BaseTask):
            logger.exception(six.text_type(
                '{!s} {!s} execution encountered exception.')
                .format(get_type_for_model(self.model), args[0]))
        else:
            logger.exception(six.text_type('Task {} encountered exception.').format(self.name), exc_info=exc)
    except Exception:
        # It's fairly critical that this code _not_ raise exceptions on logging
        # If you configure external logging in a way that _it_ fails, there's
        # not a lot we can do here; sys.stderr.write is a final hail mary
        _, _, tb = sys.exc_info()
        traceback.print_tb(tb)


@celeryd_init.connect
def celery_startup(conf=None, **kwargs):
    # Re-init all schedules
    # NOTE: Rework this during the Rampart work
    startup_logger = logging.getLogger('awx.main.tasks')
    startup_logger.info("Syncing Schedules")
    for sch in Schedule.objects.all():
        try:
            sch.update_computed_fields()
            from awx.main.signals import disable_activity_stream
            with disable_activity_stream():
                sch.save()
        except Exception:
            logger.exception(six.text_type("Failed to rebuild schedule {}.").format(sch))


@worker_process_init.connect
def task_set_logger_pre_run(*args, **kwargs):
    try:
        cache.close()
        configure_external_logger(settings, is_startup=False)
    except Exception:
        logger.exception('Encountered error on initial log configuration.')


@worker_shutdown.connect
def inform_cluster_of_shutdown(*args, **kwargs):
    try:
        this_inst = Instance.objects.get(hostname=settings.CLUSTER_HOST_ID)
        this_inst.capacity = 0  # No thank you to new jobs while shut down
        this_inst.save(update_fields=['capacity', 'modified'])
        logger.warning(six.text_type('Normal shutdown signal for instance {}, '
                       'removed self from capacity pool.').format(this_inst.hostname))
    except Exception:
        logger.exception('Encountered problem with normal shutdown signal.')


@shared_task(bind=True, queue=settings.CELERY_DEFAULT_QUEUE)
def apply_cluster_membership_policies(self):
    with advisory_lock('cluster_policy_lock', wait=True):
        considered_instances = Instance.objects.all().order_by('id')
        total_instances = considered_instances.count()
        filtered_instances = []
        actual_groups = []
        actual_instances = []
        Group = namedtuple('Group', ['obj', 'instances'])
        Node = namedtuple('Instance', ['obj', 'groups'])

        # Process policy instance list first, these will represent manually managed instances
        # that will not go through automatic policy determination
        for ig in InstanceGroup.objects.all():
            logger.info(six.text_type("Considering group {}").format(ig.name))
            ig.instances.clear()
            group_actual = Group(obj=ig, instances=[])
            for i in ig.policy_instance_list:
                inst = Instance.objects.filter(hostname=i)
                if not inst.exists():
                    continue
                inst = inst[0]
                logger.info(six.text_type("Policy List, adding {} to {}").format(inst.hostname, ig.name))
                group_actual.instances.append(inst.id)
                ig.instances.add(inst)
                filtered_instances.append(inst)
            actual_groups.append(group_actual)
        # Process Instance minimum policies next, since it represents a concrete lower bound to the
        # number of instances to make available to instance groups
        actual_instances = [Node(obj=i, groups=[]) for i in filter(lambda x: x not in filtered_instances, considered_instances)]
        logger.info("Total instances not directly associated: {}".format(total_instances))
        for g in sorted(actual_groups, cmp=lambda x,y: len(x.instances) - len(y.instances)):
            for i in sorted(actual_instances, cmp=lambda x,y: len(x.groups) - len(y.groups)):
                if len(g.instances) >= g.obj.policy_instance_minimum:
                    break
                logger.info(six.text_type("Policy minimum, adding {} to {}").format(i.obj.hostname, g.obj.name))
                g.obj.instances.add(i.obj)
                g.instances.append(i.obj.id)
                i.groups.append(g.obj.id)
        # Finally process instance policy percentages
        for g in sorted(actual_groups, cmp=lambda x,y: len(x.instances) - len(y.instances)):
            for i in sorted(actual_instances, cmp=lambda x,y: len(x.groups) - len(y.groups)):
                if 100 * float(len(g.instances)) / len(actual_instances) >= g.obj.policy_instance_percentage:
                    break
                logger.info(six.text_type("Policy percentage, adding {} to {}").format(i.obj.hostname, g.obj.name))
                g.instances.append(i.obj.id)
                g.obj.instances.add(i.obj)
                i.groups.append(g.obj.id)
        handle_ha_toplogy_changes.apply([])


@shared_task(queue='tower_broadcast_all', bind=True)
def handle_setting_changes(self, setting_keys):
    orig_len = len(setting_keys)
    for i in range(orig_len):
        for dependent_key in settings_registry.get_dependent_settings(setting_keys[i]):
            setting_keys.append(dependent_key)
    logger.warn('Processing cache changes, task args: {0.args!r} kwargs: {0.kwargs!r}'.format(
        self.request))
    cache_keys = set(setting_keys)
    logger.debug('cache delete_many(%r)', cache_keys)
    cache.delete_many(cache_keys)
    for key in cache_keys:
        if key.startswith('LOG_AGGREGATOR_'):
            restart_local_services(['uwsgi', 'celery', 'beat', 'callback'])
            break
        elif key == 'OAUTH2_PROVIDER':
            restart_local_services(['uwsgi'])


@shared_task(bind=True, queue='tower_broadcast_all')
def handle_ha_toplogy_changes(self):
    (changed, instance) = Instance.objects.get_or_register()
    if changed:
        logger.info(six.text_type("Registered tower node '{}'").format(instance.hostname))
    logger.debug(six.text_type("Reconfigure celeryd queues task on host {}").format(self.request.hostname))
    awx_app = Celery('awx')
    awx_app.config_from_object('django.conf:settings')
    instances, removed_queues, added_queues = register_celery_worker_queues(awx_app, self.request.hostname)
    for instance in instances:
        logger.info(six.text_type("Workers on tower node '{}' removed from queues {} and added to queues {}")
                    .format(instance.hostname, removed_queues, added_queues))
        updated_routes = update_celery_worker_routes(instance, settings)
        logger.info(six.text_type("Worker on tower node '{}' updated celery routes {} all routes are now {}")
                    .format(instance.hostname, updated_routes, self.app.conf.CELERY_ROUTES))


@worker_ready.connect
def handle_ha_toplogy_worker_ready(sender, **kwargs):
    logger.debug(six.text_type("Configure celeryd queues task on host {}").format(sender.hostname))
    instances, removed_queues, added_queues = register_celery_worker_queues(sender.app, sender.hostname)
    for instance in instances:
        logger.info(six.text_type("Workers on tower node '{}' unsubscribed from queues {} and subscribed to queues {}")
                    .format(instance.hostname, removed_queues, added_queues))

    # Expedite the first hearbeat run so a node comes online quickly.
    cluster_node_heartbeat.apply([])
    apply_cluster_membership_policies.apply([])


@celeryd_init.connect
def handle_update_celery_routes(sender=None, conf=None, **kwargs):
    conf = conf if conf else sender.app.conf
    logger.debug(six.text_type("Registering celery routes for {}").format(sender))
    (changed, instance) = Instance.objects.get_or_register()
    if changed:
        logger.info(six.text_type("Registered tower node '{}'").format(instance.hostname))
    added_routes = update_celery_worker_routes(instance, conf)
    logger.info(six.text_type("Workers on tower node '{}' added routes {} all routes are now {}")
                .format(instance.hostname, added_routes, conf.CELERY_ROUTES))


@celeryd_after_setup.connect
def handle_update_celery_hostname(sender, instance, **kwargs):
    (changed, tower_instance) = Instance.objects.get_or_register()
    if changed:
        logger.info(six.text_type("Registered tower node '{}'").format(tower_instance.hostname))
    instance.hostname = 'celery@{}'.format(tower_instance.hostname)
    logger.warn(six.text_type("Set hostname to {}").format(instance.hostname))


@shared_task(queue=settings.CELERY_DEFAULT_QUEUE)
def send_notifications(notification_list, job_id=None):
    if not isinstance(notification_list, list):
        raise TypeError("notification_list should be of type list")
    if job_id is not None:
        job_actual = UnifiedJob.objects.get(id=job_id)

    notifications = Notification.objects.filter(id__in=notification_list)
    if job_id is not None:
        job_actual.notifications.add(*notifications)

    for notification in notifications:
        try:
            sent = notification.notification_template.send(notification.subject, notification.body)
            notification.status = "successful"
            notification.notifications_sent = sent
        except Exception as e:
            logger.error(six.text_type("Send Notification Failed {}").format(e))
            notification.status = "failed"
            notification.error = smart_str(e)
        finally:
            notification.save()


@shared_task(bind=True, queue=settings.CELERY_DEFAULT_QUEUE)
def run_administrative_checks(self):
    logger.warn("Running administrative checks.")
    if not settings.TOWER_ADMIN_ALERTS:
        return
    validation_info = get_licenser().validate()
    if validation_info['license_type'] != 'open' and validation_info.get('instance_count', 0) < 1:
        return
    used_percentage = float(validation_info.get('current_instances', 0)) / float(validation_info.get('instance_count', 100))
    tower_admin_emails = User.objects.filter(is_superuser=True).values_list('email', flat=True)
    if (used_percentage * 100) > 90:
        send_mail("Ansible Tower host usage over 90%",
                  _("Ansible Tower host usage over 90%"),
                  tower_admin_emails,
                  fail_silently=True)
    if validation_info.get('date_warning', False):
        send_mail("Ansible Tower license will expire soon",
                  _("Ansible Tower license will expire soon"),
                  tower_admin_emails,
                  fail_silently=True)


@shared_task(bind=True)
def purge_old_stdout_files(self):
    nowtime = time.time()
    for f in os.listdir(settings.JOBOUTPUT_ROOT):
        if os.path.getctime(os.path.join(settings.JOBOUTPUT_ROOT,f)) < nowtime - settings.LOCAL_STDOUT_EXPIRE_TIME:
            os.unlink(os.path.join(settings.JOBOUTPUT_ROOT,f))
            logger.info(six.text_type("Removing {}").format(os.path.join(settings.JOBOUTPUT_ROOT,f)))


@shared_task(bind=True)
def cluster_node_heartbeat(self):
    logger.debug("Cluster node heartbeat task.")
    nowtime = now()
    instance_list = list(Instance.objects.all_non_isolated())
    this_inst = None
    lost_instances = []

    (changed, instance) = Instance.objects.get_or_register()
    if changed:
        logger.info(six.text_type("Registered tower node '{}'").format(instance.hostname))

    for inst in list(instance_list):
        if inst.hostname == settings.CLUSTER_HOST_ID:
            this_inst = inst
            instance_list.remove(inst)
        elif inst.is_lost(ref_time=nowtime):
            lost_instances.append(inst)
            instance_list.remove(inst)
    if this_inst:
        startup_event = this_inst.is_lost(ref_time=nowtime)
        if this_inst.capacity == 0 and this_inst.enabled:
            logger.warning(six.text_type('Rejoining the cluster as instance {}.').format(this_inst.hostname))
        if this_inst.enabled:
            this_inst.refresh_capacity()
            handle_ha_toplogy_changes.apply_async()
        elif this_inst.capacity != 0 and not this_inst.enabled:
            this_inst.capacity = 0
            this_inst.save(update_fields=['capacity'])
            handle_ha_toplogy_changes.apply_async()
        if startup_event:
            return
    else:
        raise RuntimeError("Cluster Host Not Found: {}".format(settings.CLUSTER_HOST_ID))
    # IFF any node has a greater version than we do, then we'll shutdown services
    for other_inst in instance_list:
        if other_inst.version == "":
            continue
        if Version(other_inst.version.split('-', 1)[0]) > Version(awx_application_version.split('-', 1)[0]) and not settings.DEBUG:
            logger.error(six.text_type("Host {} reports version {}, but this node {} is at {}, shutting down")
                            .format(other_inst.hostname,
                                    other_inst.version,
                                    this_inst.hostname,
                                    this_inst.version))
            # Shutdown signal will set the capacity to zero to ensure no Jobs get added to this instance.
            # The heartbeat task will reset the capacity to the system capacity after upgrade.
            stop_local_services(['uwsgi', 'celery', 'beat', 'callback'], communicate=False)
            raise RuntimeError("Shutting down.")
    for other_inst in lost_instances:
        try:
            # Capacity could already be 0 because:
            #  * It's a new node and it never had a heartbeat
            #  * It was set to 0 by another tower node running this method
            #  * It was set to 0 by this node, but auto deprovisioning is off
            #
            # If auto deprovisining is on, don't bother setting the capacity to 0
            # since we will delete the node anyway.
            if other_inst.capacity != 0 and not settings.AWX_AUTO_DEPROVISION_INSTANCES:
                other_inst.capacity = 0
                other_inst.save(update_fields=['capacity'])
                logger.error(six.text_type("Host {} last checked in at {}, marked as lost.").format(
                    other_inst.hostname, other_inst.modified))
            elif settings.AWX_AUTO_DEPROVISION_INSTANCES:
                deprovision_hostname = other_inst.hostname
                other_inst.delete()
                logger.info(six.text_type("Host {} Automatically Deprovisioned.").format(deprovision_hostname))
        except DatabaseError as e:
            if 'did not affect any rows' in str(e):
                logger.debug(six.text_type('Another instance has marked {} as lost').format(other_inst.hostname))
            else:
                logger.exception(six.text_type('Error marking {} as lost').format(other_inst.hostname))


@shared_task(bind=True)
def awx_isolated_heartbeat(self):
    local_hostname = settings.CLUSTER_HOST_ID
    logger.debug("Controlling node checking for any isolated management tasks.")
    poll_interval = settings.AWX_ISOLATED_PERIODIC_CHECK
    # Get isolated instances not checked since poll interval - some buffer
    nowtime = now()
    accept_before = nowtime - timedelta(seconds=(poll_interval - 10))
    isolated_instance_qs = Instance.objects.filter(
        rampart_groups__controller__instances__hostname=local_hostname,
        last_isolated_check__lt=accept_before
    )
    # Fast pass of isolated instances, claiming the nodes to update
    with transaction.atomic():
        for isolated_instance in isolated_instance_qs:
            isolated_instance.last_isolated_check = nowtime
            # Prevent modified time from being changed, as in normal heartbeat
            isolated_instance.save(update_fields=['last_isolated_check'])
    # Slow pass looping over isolated IGs and their isolated instances
    if len(isolated_instance_qs) > 0:
        logger.debug(six.text_type("Managing isolated instances {}.").format(','.join([inst.hostname for inst in isolated_instance_qs])))
        isolated_manager.IsolatedManager.health_check(isolated_instance_qs, awx_application_version)


@shared_task(bind=True, queue=settings.CELERY_DEFAULT_QUEUE)
def awx_periodic_scheduler(self):
    run_now = now()
    state = TowerScheduleState.get_solo()
    last_run = state.schedule_last_run
    logger.debug("Last scheduler run was: %s", last_run)
    state.schedule_last_run = run_now
    state.save()

    old_schedules = Schedule.objects.enabled().before(last_run)
    for schedule in old_schedules:
        schedule.save()
    schedules = Schedule.objects.enabled().between(last_run, run_now)
    for schedule in schedules:
        template = schedule.unified_job_template
        schedule.save() # To update next_run timestamp.
        if template.cache_timeout_blocked:
            logger.warn("Cache timeout is in the future, bypassing schedule for template %s" % str(template.id))
            continue
        try:
            job_kwargs = schedule.get_job_kwargs()
            new_unified_job = schedule.unified_job_template.create_unified_job(**job_kwargs)
            can_start = new_unified_job.signal_start()
        except Exception:
            logger.exception('Error spawning scheduled job.')
            continue
        if not can_start:
            new_unified_job.status = 'failed'
            new_unified_job.job_explanation = "Scheduled job could not start because it was not in the right state or required manual credentials"
            new_unified_job.save(update_fields=['status', 'job_explanation'])
            new_unified_job.websocket_emit_status("failed")
        emit_channel_notification('schedules-changed', dict(id=schedule.id, group_name="schedules"))
    state.save()


@shared_task(bind=True, queue=settings.CELERY_DEFAULT_QUEUE)
def handle_work_success(self, result, task_actual):
    try:
        instance = UnifiedJob.get_instance_by_type(task_actual['type'], task_actual['id'])
    except ObjectDoesNotExist:
        logger.warning('Missing {} `{}` in success callback.'.format(task_actual['type'], task_actual['id']))
        return
    if not instance:
        return

    from awx.main.scheduler.tasks import run_job_complete
    run_job_complete.delay(instance.id)


@shared_task(queue=settings.CELERY_DEFAULT_QUEUE)
def handle_work_error(task_id, *args, **kwargs):
    subtasks = kwargs.get('subtasks', None)
    logger.debug('Executing error task id %s, subtasks: %s' % (task_id, str(subtasks)))
    first_instance = None
    first_instance_type = ''
    if subtasks is not None:
        for each_task in subtasks:
            try:
                instance = UnifiedJob.get_instance_by_type(each_task['type'], each_task['id'])
                if not instance:
                    # Unknown task type
                    logger.warn("Unknown task type: {}".format(each_task['type']))
                    continue
            except ObjectDoesNotExist:
                logger.warning('Missing {} `{}` in error callback.'.format(each_task['type'], each_task['id']))
                continue

            if first_instance is None:
                first_instance = instance
                first_instance_type = each_task['type']

            if instance.celery_task_id != task_id and not instance.cancel_flag:
                instance.status = 'failed'
                instance.failed = True
                if not instance.job_explanation:
                    instance.job_explanation = 'Previous Task Failed: {"job_type": "%s", "job_name": "%s", "job_id": "%s"}' % \
                                               (first_instance_type, first_instance.name, first_instance.id)
                instance.save()
                instance.websocket_emit_status("failed")

    # We only send 1 job complete message since all the job completion message
    # handling does is trigger the scheduler. If we extend the functionality of
    # what the job complete message handler does then we may want to send a
    # completion event for each job here.
    if first_instance:
        from awx.main.scheduler.tasks import run_job_complete
        run_job_complete.delay(first_instance.id)
        pass


@shared_task(queue=settings.CELERY_DEFAULT_QUEUE)
def update_inventory_computed_fields(inventory_id, should_update_hosts=True):
    '''
    Signal handler and wrapper around inventory.update_computed_fields to
    prevent unnecessary recursive calls.
    '''
    i = Inventory.objects.filter(id=inventory_id)
    if not i.exists():
        logger.error("Update Inventory Computed Fields failed due to missing inventory: " + str(inventory_id))
        return
    i = i[0]
    try:
        i.update_computed_fields(update_hosts=should_update_hosts)
    except DatabaseError as e:
        if 'did not affect any rows' in str(e):
            logger.debug('Exiting duplicate update_inventory_computed_fields task.')
            return
        raise


@shared_task(queue=settings.CELERY_DEFAULT_QUEUE)
def update_host_smart_inventory_memberships():
    try:
        with transaction.atomic():
            smart_inventories = Inventory.objects.filter(kind='smart', host_filter__isnull=False, pending_deletion=False)
            SmartInventoryMembership.objects.all().delete()
            memberships = []
            changed_inventories = set([])
            for smart_inventory in smart_inventories:
                add_for_inventory = [
                    SmartInventoryMembership(inventory_id=smart_inventory.id, host_id=host_id[0])
                    for host_id in smart_inventory.hosts.values_list('id')
                ]
                memberships.extend(add_for_inventory)
                if add_for_inventory:
                    changed_inventories.add(smart_inventory)
            SmartInventoryMembership.objects.bulk_create(memberships)
    except IntegrityError as e:
        logger.error(six.text_type("Update Host Smart Inventory Memberships failed due to an exception: {}").format(e))
        return
    # Update computed fields for changed inventories outside atomic action
    for smart_inventory in changed_inventories:
        smart_inventory.update_computed_fields(update_groups=False, update_hosts=False)


@shared_task(bind=True, queue=settings.CELERY_DEFAULT_QUEUE, max_retries=5)
def delete_inventory(self, inventory_id, user_id):
    # Delete inventory as user
    if user_id is None:
        user = None
    else:
        try:
            user = User.objects.get(id=user_id)
        except Exception:
            user = None
    with ignore_inventory_computed_fields(), ignore_inventory_group_removal(), impersonate(user):
        try:
            i = Inventory.objects.get(id=inventory_id)
            i.delete()
            emit_channel_notification(
                'inventories-status_changed',
                {'group_name': 'inventories', 'inventory_id': inventory_id, 'status': 'deleted'}
            )
            logger.debug(six.text_type('Deleted inventory {} as user {}.').format(inventory_id, user_id))
        except Inventory.DoesNotExist:
            logger.exception("Delete Inventory failed due to missing inventory: " + str(inventory_id))
            return
        except DatabaseError:
            logger.exception('Database error deleting inventory {}, but will retry.'.format(inventory_id))
            self.retry(countdown=10)


def with_path_cleanup(f):
    @functools.wraps(f)
    def _wrapped(self, *args, **kwargs):
        try:
            return f(self, *args, **kwargs)
        finally:
            for p in self.cleanup_paths:
                try:
                    if os.path.isdir(p):
                        shutil.rmtree(p, ignore_errors=True)
                    elif os.path.exists(p):
                        os.remove(p)
                except OSError:
                    logger.exception(six.text_type("Failed to remove tmp file: {}").format(p))
            self.cleanup_paths = []
    return _wrapped


class BaseTask(Task):
    name = None
    model = None
    event_model = None
    abstract = True
    cleanup_paths = []
    proot_show_paths = []

    def update_model(self, pk, _attempt=0, **updates):
        """Reload the model instance from the database and update the
        given fields.
        """
        output_replacements = updates.pop('output_replacements', None) or []

        try:
            with transaction.atomic():
                # Retrieve the model instance.
                instance = self.model.objects.get(pk=pk)

                # Update the appropriate fields and save the model
                # instance, then return the new instance.
                if updates:
                    update_fields = ['modified']
                    for field, value in updates.items():
                        if field in ('result_traceback'):
                            for srch, repl in output_replacements:
                                value = value.replace(srch, repl)
                        setattr(instance, field, value)
                        update_fields.append(field)
                        if field == 'status':
                            update_fields.append('failed')
                    instance.save(update_fields=update_fields)
                return instance
        except DatabaseError as e:
            # Log out the error to the debug logger.
            logger.debug('Database error updating %s, retrying in 5 '
                         'seconds (retry #%d): %s',
                         self.model._meta.object_name, _attempt + 1, e)

            # Attempt to retry the update, assuming we haven't already
            # tried too many times.
            if _attempt < 5:
                time.sleep(5)
                return self.update_model(
                    pk,
                    _attempt=_attempt + 1,
                    output_replacements=output_replacements,
                    **updates
                )
            else:
                logger.error('Failed to update %s after %d retries.',
                             self.model._meta.object_name, _attempt)

    def get_path_to(self, *args):
        '''
        Return absolute path relative to this file.
        '''
        return os.path.abspath(os.path.join(os.path.dirname(__file__), *args))

    def build_private_data(self, job, **kwargs):
        '''
        Return SSH private key data (only if stored in DB as ssh_key_data).
        Return structure is a dict of the form:
        '''

    def build_private_data_dir(self, instance, **kwargs):
        '''
        Create a temporary directory for job-related files.
        '''
        path = tempfile.mkdtemp(prefix='awx_%s_' % instance.pk, dir=settings.AWX_PROOT_BASE_PATH)
        os.chmod(path, stat.S_IRUSR | stat.S_IWUSR | stat.S_IXUSR)
        self.cleanup_paths.append(path)
        return path

    def build_private_data_files(self, instance, **kwargs):
        '''
        Creates temporary files containing the private data.
        Returns a dictionary i.e.,

        {
            'credentials': {
                <awx.main.models.Credential>: '/path/to/decrypted/data',
                <awx.main.models.Credential>: '/path/to/decrypted/data',
                <awx.main.models.Credential>: '/path/to/decrypted/data',
            }
        }
        '''
        private_data = self.build_private_data(instance, **kwargs)
        private_data_files = {'credentials': {}}
        if private_data is not None:
            ssh_ver = get_ssh_version()
            ssh_too_old = True if ssh_ver == "unknown" else Version(ssh_ver) < Version("6.0")
            openssh_keys_supported = ssh_ver != "unknown" and Version(ssh_ver) >= Version("6.5")
            for credential, data in private_data.get('credentials', {}).iteritems():
                # Bail out now if a private key was provided in OpenSSH format
                # and we're running an earlier version (<6.5).
                if 'OPENSSH PRIVATE KEY' in data and not openssh_keys_supported:
                    raise RuntimeError(OPENSSH_KEY_ERROR)
            for credential, data in private_data.get('credentials', {}).iteritems():
                # OpenSSH formatted keys must have a trailing newline to be
                # accepted by ssh-add.
                if 'OPENSSH PRIVATE KEY' in data and not data.endswith('\n'):
                    data += '\n'
                # For credentials used with ssh-add, write to a named pipe which
                # will be read then closed, instead of leaving the SSH key on disk.
                if credential and credential.kind in ('ssh', 'scm') and not ssh_too_old:
                    name = 'credential_%d' % credential.pk
                    path = os.path.join(kwargs['private_data_dir'], name)
                    run.open_fifo_write(path, data)
                    private_data_files['credentials']['ssh'] = path
                # Ansible network modules do not yet support ssh-agent.
                # Instead, ssh private key file is explicitly passed via an
                # env variable.
                else:
                    handle, path = tempfile.mkstemp(dir=kwargs.get('private_data_dir', None))
                    f = os.fdopen(handle, 'w')
                    f.write(data)
                    f.close()
                    os.chmod(path, stat.S_IRUSR | stat.S_IWUSR)
                private_data_files['credentials'][credential] = path
        return private_data_files

    def build_passwords(self, instance, **kwargs):
        '''
        Build a dictionary of passwords for responding to prompts.
        '''
        return {
            'yes': 'yes',
            'no': 'no',
            '': '',
        }

    def build_extra_vars_file(self, vars, **kwargs):
        handle, path = tempfile.mkstemp(dir=kwargs.get('private_data_dir', None))
        f = os.fdopen(handle, 'w')
<<<<<<< HEAD
        f.write(json.dumps(vars))
=======
        if settings.ALLOW_JINJA_IN_EXTRA_VARS == 'always':
            f.write(yaml.safe_dump(vars))
        else:
            f.write(safe_dump(vars, kwargs.get('safe_dict', {}) or None))
>>>>>>> 3c7a0b55
        f.close()
        os.chmod(path, stat.S_IRUSR)
        return path

<<<<<<< HEAD
    def add_ansible_venv(self, venv_path, env, add_awx_lib=True):
        env['VIRTUAL_ENV'] = venv_path
        env['PATH'] = os.path.join(venv_path, "bin") + ":" + env['PATH']
        venv_libdir = os.path.join(venv_path, "lib")

        if not os.path.exists(venv_libdir):
            raise RuntimeError(
                'a valid Python virtualenv does not exist at {}'.format(venv_path)
            )

=======
    def add_ansible_venv(self, env, add_awx_lib=True):
        env['VIRTUAL_ENV'] = settings.ANSIBLE_VENV_PATH
        env['PATH'] = os.path.join(settings.ANSIBLE_VENV_PATH, "bin") + ":" + env['PATH']
        venv_libdir = os.path.join(settings.ANSIBLE_VENV_PATH, "lib")
>>>>>>> 3c7a0b55
        env.pop('PYTHONPATH', None)  # default to none if no python_ver matches
        if os.path.isdir(os.path.join(venv_libdir, "python2.7")):
            env['PYTHONPATH'] = os.path.join(venv_libdir, "python2.7", "site-packages") + ":"
        # Add awx/lib to PYTHONPATH.
        if add_awx_lib:
            env['PYTHONPATH'] = env.get('PYTHONPATH', '') + self.get_path_to('..', 'lib') + ':'
        return env

    def add_awx_venv(self, env):
        env['VIRTUAL_ENV'] = settings.AWX_VENV_PATH
        env['PATH'] = os.path.join(settings.AWX_VENV_PATH, "bin") + ":" + env['PATH']
        return env

    def build_env(self, instance, **kwargs):
        '''
        Build environment dictionary for ansible-playbook.
        '''
        env = dict(os.environ.items())
        # Add ANSIBLE_* settings to the subprocess environment.
        for attr in dir(settings):
            if attr == attr.upper() and attr.startswith('ANSIBLE_'):
                env[attr] = str(getattr(settings, attr))
        # Also set environment variables configured in AWX_TASK_ENV setting.
        for key, value in settings.AWX_TASK_ENV.items():
            env[key] = str(value)
        # Set environment variables needed for inventory and job event
        # callbacks to work.
        # Update PYTHONPATH to use local site-packages.
        # NOTE:
        # Derived class should call add_ansible_venv() or add_awx_venv()
        if self.should_use_proot(instance, **kwargs):
            env['PROOT_TMP_DIR'] = settings.AWX_PROOT_BASE_PATH
        env['AWX_PRIVATE_DATA_DIR'] = kwargs['private_data_dir']
        return env

    def should_use_proot(self, instance, **kwargs):
        '''
        Return whether this task should use proot.
        '''
        return False

    def build_inventory(self, instance, **kwargs):
        json_data = json.dumps(instance.inventory.get_script_data(hostvars=True))
        handle, path = tempfile.mkstemp(dir=kwargs.get('private_data_dir', None))
        f = os.fdopen(handle, 'w')
        f.write('#! /usr/bin/env python\n# -*- coding: utf-8 -*-\nprint %r\n' % json_data)
        f.close()
        os.chmod(path, stat.S_IRUSR | stat.S_IXUSR | stat.S_IWUSR)
        return path

    def build_args(self, instance, **kwargs):
        raise NotImplementedError

    def build_safe_args(self, instance, **kwargs):
        return self.build_args(instance, **kwargs)

    def build_cwd(self, instance, **kwargs):
        raise NotImplementedError

    def build_output_replacements(self, instance, **kwargs):
        return []

    def get_idle_timeout(self):
        return None

    def get_instance_timeout(self, instance):
        global_timeout_setting_name = instance._global_timeout_setting()
        if global_timeout_setting_name:
            global_timeout = getattr(settings, global_timeout_setting_name, 0)
            local_timeout = getattr(instance, 'timeout', 0)
            job_timeout = global_timeout if local_timeout == 0 else local_timeout
            job_timeout = 0 if local_timeout < 0 else job_timeout
        else:
            job_timeout = 0
        return job_timeout

    def get_password_prompts(self, **kwargs):
        '''
        Return a dictionary where keys are strings or regular expressions for
        prompts, and values are password lookup keys (keys that are returned
        from build_passwords).
        '''
        return OrderedDict()

    def get_stdout_handle(self, instance):
        '''
        Return an virtual file object for capturing stdout and/or events.
        '''
        dispatcher = CallbackQueueDispatcher()

        if isinstance(instance, (Job, AdHocCommand, ProjectUpdate)):
            def event_callback(event_data):
                event_data.setdefault(self.event_data_key, instance.id)
                if 'uuid' in event_data:
                    cache_event = cache.get('ev-{}'.format(event_data['uuid']), None)
                    if cache_event is not None:
                        event_data.update(cache_event)
                dispatcher.dispatch(event_data)

            return OutputEventFilter(event_callback)
        else:
            def event_callback(event_data):
                event_data.setdefault(self.event_data_key, instance.id)
                dispatcher.dispatch(event_data)

            return OutputVerboseFilter(event_callback)

    def pre_run_hook(self, instance, **kwargs):
        '''
        Hook for any steps to run before the job/task starts
        '''

    def post_run_hook(self, instance, status, **kwargs):
        '''
        Hook for any steps to run before job/task is marked as complete.
        '''

    def final_run_hook(self, instance, status, **kwargs):
        '''
        Hook for any steps to run after job/task is marked as complete.
        '''

    @with_path_cleanup
    def run(self, pk, isolated_host=None, **kwargs):
        '''
        Run the job/task and capture its output.
        '''
        execution_node = settings.CLUSTER_HOST_ID
        if isolated_host is not None:
            execution_node = isolated_host
        instance = self.update_model(pk, status='running', execution_node=execution_node,
                                     start_args='')  # blank field to remove encrypted passwords

        instance.websocket_emit_status("running")
        status, rc, tb = 'error', None, ''
        output_replacements = []
        extra_update_fields = {}
        event_ct = 0
        stdout_handle = None
        try:
            kwargs['isolated'] = isolated_host is not None
            self.pre_run_hook(instance, **kwargs)
            if instance.cancel_flag:
                instance = self.update_model(instance.pk, status='canceled')
            if instance.status != 'running':
                if hasattr(settings, 'CELERY_UNIT_TEST'):
                    return
                else:
                    # Stop the task chain and prevent starting the job if it has
                    # already been canceled.
                    instance = self.update_model(pk)
                    status = instance.status
                    raise RuntimeError('not starting %s task' % instance.status)

            if not os.path.exists(settings.AWX_PROOT_BASE_PATH):
                raise RuntimeError('AWX_PROOT_BASE_PATH=%s does not exist' % settings.AWX_PROOT_BASE_PATH)
            # Fetch ansible version once here to support version-dependent features.
            kwargs['ansible_version'] = get_ansible_version()
            kwargs['private_data_dir'] = self.build_private_data_dir(instance, **kwargs)

            # Fetch "cached" fact data from prior runs and put on the disk
            # where ansible expects to find it
            if getattr(instance, 'use_fact_cache', False):
                instance.start_job_fact_cache(
                    os.path.join(kwargs['private_data_dir']),
                    kwargs.setdefault('fact_modification_times', {})
                )

            # May have to serialize the value
            kwargs['private_data_files'] = self.build_private_data_files(instance, **kwargs)
            kwargs['passwords'] = self.build_passwords(instance, **kwargs)
            kwargs['proot_show_paths'] = self.proot_show_paths
            if getattr(instance, 'ansible_virtualenv_path', settings.ANSIBLE_VENV_PATH) != settings.ANSIBLE_VENV_PATH:
                kwargs['proot_custom_virtualenv'] = instance.ansible_virtualenv_path
            args = self.build_args(instance, **kwargs)
            safe_args = self.build_safe_args(instance, **kwargs)
            output_replacements = self.build_output_replacements(instance, **kwargs)
            cwd = self.build_cwd(instance, **kwargs)
            env = self.build_env(instance, **kwargs)
            safe_env = build_safe_env(env)

            # handle custom injectors specified on the CredentialType
            credentials = []
            if isinstance(instance, Job):
                credentials = instance.credentials.all()
            elif isinstance(instance, InventoryUpdate):
                # TODO: allow multiple custom creds for inv updates
                credentials = [instance.get_cloud_credential()]
            elif isinstance(instance, Project):
                # once (or if) project updates
                # move from a .credential -> .credentials model, we can
                # lose this block
                credentials = [instance.credential]

            for credential in credentials:
                if credential:
                    credential.credential_type.inject_credential(
                        credential, env, safe_env, args, safe_args, kwargs['private_data_dir']
                    )

            if isolated_host is None:
                stdout_handle = self.get_stdout_handle(instance)
            else:
                stdout_handle = isolated_manager.IsolatedManager.get_stdout_handle(
                    instance, kwargs['private_data_dir'], event_data_key=self.event_data_key)
            if self.should_use_proot(instance, **kwargs):
                if not check_proot_installed():
                    raise RuntimeError('bubblewrap is not installed')
                kwargs['proot_temp_dir'] = build_proot_temp_dir()
                self.cleanup_paths.append(kwargs['proot_temp_dir'])
                args = wrap_args_with_proot(args, cwd, **kwargs)
                safe_args = wrap_args_with_proot(safe_args, cwd, **kwargs)
            # If there is an SSH key path defined, wrap args with ssh-agent.
            ssh_key_path = self.get_ssh_key_path(instance, **kwargs)
            # If we're executing on an isolated host, don't bother adding the
            # key to the agent in this environment
            if ssh_key_path and isolated_host is None:
                ssh_auth_sock = os.path.join(kwargs['private_data_dir'], 'ssh_auth.sock')
                args = run.wrap_args_with_ssh_agent(args, ssh_key_path, ssh_auth_sock)
                safe_args = run.wrap_args_with_ssh_agent(safe_args, ssh_key_path, ssh_auth_sock)
            instance = self.update_model(pk, job_args=json.dumps(safe_args),
                                         job_cwd=cwd, job_env=safe_env)

            expect_passwords = {}
            for k, v in self.get_password_prompts(**kwargs).items():
                expect_passwords[k] = kwargs['passwords'].get(v, '') or ''
            _kw = dict(
                expect_passwords=expect_passwords,
                cancelled_callback=lambda: self.update_model(instance.pk).cancel_flag,
                job_timeout=self.get_instance_timeout(instance),
                idle_timeout=self.get_idle_timeout(),
                extra_update_fields=extra_update_fields,
                pexpect_timeout=getattr(settings, 'PEXPECT_TIMEOUT', 5),
                proot_cmd=getattr(settings, 'AWX_PROOT_CMD', 'bwrap'),
            )
            instance = self.update_model(instance.pk, output_replacements=output_replacements)
            if isolated_host:
                manager_instance = isolated_manager.IsolatedManager(
                    args, cwd, env, stdout_handle, ssh_key_path, **_kw
                )
                status, rc = manager_instance.run(instance, isolated_host,
                                                  kwargs['private_data_dir'],
                                                  kwargs.get('proot_temp_dir'))
            else:
                status, rc = run.run_pexpect(
                    args, cwd, env, stdout_handle, **_kw
                )

        except Exception:
<<<<<<< HEAD
            # run_pexpect does not throw exceptions for cancel or timeout
            # this could catch programming or file system errors
            tb = traceback.format_exc()
            logger.exception('%s Exception occurred while running task', instance.log_format)
=======
            if status != 'canceled':
                tb = traceback.format_exc()
                logger.exception('%s Exception occurred while running task', instance.log_format)
>>>>>>> 3c7a0b55
        finally:
            try:
                if stdout_handle:
                    stdout_handle.flush()
                    stdout_handle.close()
                    event_ct = getattr(stdout_handle, '_event_ct', 0)
                logger.info('%s finished running, producing %s events.',
                            instance.log_format, event_ct)
            except Exception:
                logger.exception('Error flushing job stdout and saving event count.')

        try:
            self.post_run_hook(instance, status, **kwargs)
        except Exception:
            logger.exception(six.text_type('{} Post run hook errored.').format(instance.log_format))
        instance = self.update_model(pk)
        if instance.cancel_flag:
            status = 'canceled'

        instance = self.update_model(pk, status=status, result_traceback=tb,
                                     output_replacements=output_replacements,
                                     emitted_events=event_ct,
                                     **extra_update_fields)
        try:
            self.final_run_hook(instance, status, **kwargs)
        except Exception:
            logger.exception(six.text_type('{} Final run hook errored.').format(instance.log_format))
        instance.websocket_emit_status(status)
        if status != 'successful':
            # Raising an exception will mark the job as 'failed' in celery
            # and will stop a task chain from continuing to execute
            if status == 'canceled':
                raise AwxTaskError.TaskCancel(instance, rc)
            else:
                raise AwxTaskError.TaskError(instance, rc)

    def get_ssh_key_path(self, instance, **kwargs):
        '''
        If using an SSH key, return the path for use by ssh-agent.
        '''
        private_data_files = kwargs.get('private_data_files', {})
        if 'ssh' in private_data_files.get('credentials', {}):
            return private_data_files['credentials']['ssh']
        '''
        Note: Don't inject network ssh key data into ssh-agent for network
        credentials because the ansible modules do not yet support it.
        We will want to add back in support when/if Ansible network modules
        support this.
        '''

        return ''


class RunJob(BaseTask):
    '''
    Celery task to run a job using ansible-playbook.
    '''

    name = 'awx.main.tasks.run_job'
    model = Job
    event_model = JobEvent
    event_data_key = 'job_id'

    def build_private_data(self, job, **kwargs):
        '''
        Returns a dict of the form
        {
            'credentials': {
                <awx.main.models.Credential>: <credential_decrypted_ssh_key_data>,
                <awx.main.models.Credential>: <credential_decrypted_ssh_key_data>,
                <awx.main.models.Credential>: <credential_decrypted_ssh_key_data>
            }
        }
        '''
        private_data = {'credentials': {}}
        for credential in job.credentials.all():
            # If we were sent SSH credentials, decrypt them and send them
            # back (they will be written to a temporary file).
            if credential.ssh_key_data not in (None, ''):
                private_data['credentials'][credential] = decrypt_field(credential, 'ssh_key_data') or ''

            if credential.kind == 'openstack':
                openstack_auth = dict(auth_url=credential.host,
                                      username=credential.username,
                                      password=decrypt_field(credential, "password"),
                                      project_name=credential.project)
                if credential.domain not in (None, ''):
                    openstack_auth['domain_name'] = credential.domain
                openstack_data = {
                    'clouds': {
                        'devstack': {
                            'auth': openstack_auth,
                        },
                    },
                }
                private_data['credentials'][credential] = yaml.safe_dump(openstack_data, default_flow_style=False, allow_unicode=True)

        return private_data

    def build_passwords(self, job, **kwargs):
        '''
        Build a dictionary of passwords for SSH private key, SSH user, sudo/su
        and ansible-vault.
        '''
        passwords = super(RunJob, self).build_passwords(job, **kwargs)
        cred = job.get_deprecated_credential('ssh')
        if cred:
            for field in ('ssh_key_unlock', 'ssh_password', 'become_password'):
                value = kwargs.get(
                    field,
                    decrypt_field(cred, 'password' if field == 'ssh_password' else field)
                )
                if value not in ('', 'ASK'):
                    passwords[field] = value

        for cred in job.vault_credentials:
            field = 'vault_password'
            if cred.inputs.get('vault_id'):
                field = 'vault_password.{}'.format(cred.inputs['vault_id'])
                if field in passwords:
                    raise RuntimeError(
                        'multiple vault credentials were specified with --vault-id {}@prompt'.format(
                            cred.inputs['vault_id']
                        )
                    )
            value = kwargs.get(field, decrypt_field(cred, 'vault_password'))
            if value not in ('', 'ASK'):
                passwords[field] = value

        return passwords

    def build_env(self, job, **kwargs):
        '''
        Build environment dictionary for ansible-playbook.
        '''
        plugin_dir = self.get_path_to('..', 'plugins', 'callback')
        plugin_dirs = [plugin_dir]
        if hasattr(settings, 'AWX_ANSIBLE_CALLBACK_PLUGINS') and \
                settings.AWX_ANSIBLE_CALLBACK_PLUGINS:
            plugin_dirs.extend(settings.AWX_ANSIBLE_CALLBACK_PLUGINS)
        plugin_path = ':'.join(plugin_dirs)
        env = super(RunJob, self).build_env(job, **kwargs)
        env = self.add_ansible_venv(job.ansible_virtualenv_path, env, add_awx_lib=kwargs.get('isolated', False))
        # Set environment variables needed for inventory and job event
        # callbacks to work.
        env['JOB_ID'] = str(job.pk)
        env['INVENTORY_ID'] = str(job.inventory.pk)
        if job.use_fact_cache:
            library_path = env.get('ANSIBLE_LIBRARY')
            env['ANSIBLE_LIBRARY'] = ':'.join(
                filter(None, [
                    library_path,
                    self.get_path_to('..', 'plugins', 'library')
                ])
            )
            env['ANSIBLE_CACHE_PLUGIN'] = "jsonfile"
            env['ANSIBLE_CACHE_PLUGIN_CONNECTION'] = os.path.join(kwargs['private_data_dir'], 'facts')
        if job.project:
            env['PROJECT_REVISION'] = job.project.scm_revision
        env['ANSIBLE_RETRY_FILES_ENABLED'] = "False"
        env['ANSIBLE_INVENTORY_ENABLED'] = 'script'
        env['ANSIBLE_INVENTORY_UNPARSED_FAILED'] = 'True'
        env['MAX_EVENT_RES'] = str(settings.MAX_EVENT_RES_DATA)
        if not kwargs.get('isolated'):
            env['ANSIBLE_CALLBACK_PLUGINS'] = plugin_path
            env['ANSIBLE_STDOUT_CALLBACK'] = 'awx_display'
            env['AWX_HOST'] = settings.TOWER_URL_BASE
        env['CACHE'] = settings.CACHES['default']['LOCATION'] if 'LOCATION' in settings.CACHES['default'] else ''

        # Create a directory for ControlPath sockets that is unique to each
        # job and visible inside the proot environment (when enabled).
        cp_dir = os.path.join(kwargs['private_data_dir'], 'cp')
        if not os.path.exists(cp_dir):
            os.mkdir(cp_dir, 0o700)
        env['ANSIBLE_SSH_CONTROL_PATH_DIR'] = cp_dir

        # Allow the inventory script to include host variables inline via ['_meta']['hostvars'].
        env['INVENTORY_HOSTVARS'] = str(True)

        # Set environment variables for cloud credentials.
        cred_files = kwargs.get('private_data_files', {}).get('credentials', {})
        for cloud_cred in job.cloud_credentials:
            if cloud_cred and cloud_cred.kind == 'gce':
                env['GCE_PEM_FILE_PATH'] = cred_files.get(cloud_cred, '')
            elif cloud_cred and cloud_cred.kind == 'openstack':
                env['OS_CLIENT_CONFIG_FILE'] = cred_files.get(cloud_cred, '')

        for network_cred in job.network_credentials:
            env['ANSIBLE_NET_USERNAME'] = network_cred.username
            env['ANSIBLE_NET_PASSWORD'] = decrypt_field(network_cred, 'password')

            ssh_keyfile = cred_files.get(network_cred, '')
            if ssh_keyfile:
                env['ANSIBLE_NET_SSH_KEYFILE'] = ssh_keyfile

            authorize = network_cred.authorize
            env['ANSIBLE_NET_AUTHORIZE'] = six.text_type(int(authorize))
            if authorize:
                env['ANSIBLE_NET_AUTH_PASS'] = decrypt_field(network_cred, 'authorize_password')

        return env

    def build_args(self, job, **kwargs):
        '''
        Build command line argument list for running ansible-playbook,
        optionally using ssh-agent for public/private key authentication.
        '''
        creds = job.get_deprecated_credential('ssh')

        ssh_username, become_username, become_method = '', '', ''
        if creds:
            ssh_username = kwargs.get('username', creds.username)
            become_method = kwargs.get('become_method', creds.become_method)
            become_username = kwargs.get('become_username', creds.become_username)
        else:
            become_method = None
            become_username = ""
        # Always specify the normal SSH user as root by default.  Since this
        # task is normally running in the background under a service account,
        # it doesn't make sense to rely on ansible-playbook's default of using
        # the current user.
        ssh_username = ssh_username or 'root'
        args = ['ansible-playbook', '-i', self.build_inventory(job, **kwargs)]
        if job.job_type == 'check':
            args.append('--check')
        args.extend(['-u', sanitize_jinja(ssh_username)])
        if 'ssh_password' in kwargs.get('passwords', {}):
            args.append('--ask-pass')
        if job.become_enabled:
            args.append('--become')
        if job.diff_mode:
            args.append('--diff')
        if become_method:
            args.extend(['--become-method', sanitize_jinja(become_method)])
        if become_username:
            args.extend(['--become-user', sanitize_jinja(become_username)])
        if 'become_password' in kwargs.get('passwords', {}):
            args.append('--ask-become-pass')

        # Support prompting for multiple vault passwords
        for k, v in kwargs.get('passwords', {}).items():
            if k.startswith('vault_password'):
                if k == 'vault_password':
                    args.append('--ask-vault-pass')
                else:
                    vault_id = k.split('.')[1]
                    args.append('--vault-id')
                    args.append('{}@prompt'.format(vault_id))

        if job.forks:  # FIXME: Max limit?
            args.append('--forks=%d' % job.forks)
        if job.force_handlers:
            args.append('--force-handlers')
        if job.limit:
            args.extend(['-l', job.limit])
        if job.verbosity:
            args.append('-%s' % ('v' * min(5, job.verbosity)))
        if job.job_tags:
            args.extend(['-t', job.job_tags])
        if job.skip_tags:
            args.append('--skip-tags=%s' % job.skip_tags)
        if job.start_at_task:
            args.append('--start-at-task=%s' % job.start_at_task)

        # Define special extra_vars for AWX, combine with job.extra_vars.
        extra_vars = job.awx_meta_vars()

        if job.extra_vars_dict:
            if kwargs.get('display', False) and job.job_template:
                extra_vars.update(json.loads(job.display_extra_vars()))
            else:
                extra_vars.update(json.loads(job.decrypted_extra_vars()))
<<<<<<< HEAD
        extra_vars_path = self.build_extra_vars_file(vars=extra_vars, **kwargs)
=======

        # By default, all extra vars disallow Jinja2 template usage for
        # security reasons; top level key-values defined in JT.extra_vars, however,
        # are whitelisted as "safe" (because they can only be set by users with
        # higher levels of privilege - those that have the ability create and
        # edit Job Templates)
        safe_dict = {}
        if job.job_template and settings.ALLOW_JINJA_IN_EXTRA_VARS == 'template':
            safe_dict = job.job_template.extra_vars_dict
        extra_vars_path = self.build_extra_vars_file(
            vars=extra_vars,
            safe_dict=safe_dict,
            **kwargs
        )
>>>>>>> 3c7a0b55
        args.extend(['-e', '@%s' % (extra_vars_path)])

        # Add path to playbook (relative to project.local_path).
        args.append(job.playbook)
        return args

    def build_safe_args(self, job, **kwargs):
        return self.build_args(job, display=True, **kwargs)

    def build_cwd(self, job, **kwargs):
        cwd = job.project.get_project_path()
        if not cwd:
            root = settings.PROJECTS_ROOT
            raise RuntimeError('project local_path %s cannot be found in %s' %
                               (job.project.local_path, root))
        return cwd

    def get_idle_timeout(self):
        return getattr(settings, 'JOB_RUN_IDLE_TIMEOUT', None)

    def get_password_prompts(self, **kwargs):
        d = super(RunJob, self).get_password_prompts(**kwargs)
        d[re.compile(r'Enter passphrase for .*:\s*?$', re.M)] = 'ssh_key_unlock'
        d[re.compile(r'Bad passphrase, try again for .*:\s*?$', re.M)] = ''
        for method in PRIVILEGE_ESCALATION_METHODS:
            d[re.compile(r'%s password.*:\s*?$' % (method[0]), re.M)] = 'become_password'
            d[re.compile(r'%s password.*:\s*?$' % (method[0].upper()), re.M)] = 'become_password'
        d[re.compile(r'BECOME password.*:\s*?$', re.M)] = 'become_password'
        d[re.compile(r'SSH password:\s*?$', re.M)] = 'ssh_password'
        d[re.compile(r'Password:\s*?$', re.M)] = 'ssh_password'
        d[re.compile(r'Vault password:\s*?$', re.M)] = 'vault_password'
        for k, v in kwargs.get('passwords', {}).items():
            if k.startswith('vault_password.'):
                vault_id = k.split('.')[1]
                d[re.compile(r'Vault password \({}\):\s*?$'.format(vault_id), re.M)] = k
        return d

    def should_use_proot(self, instance, **kwargs):
        '''
        Return whether this task should use proot.
        '''
        return getattr(settings, 'AWX_PROOT_ENABLED', False)

    def pre_run_hook(self, job, **kwargs):
        if job.inventory is None:
            error = _('Job could not start because it does not have a valid inventory.')
            self.update_model(job.pk, status='failed', job_explanation=error)
            raise RuntimeError(error)
        if job.project and job.project.scm_type:
            job_request_id = '' if self.request.id is None else self.request.id
            pu_ig = job.instance_group
            pu_en = job.execution_node
            if kwargs['isolated']:
                pu_ig = pu_ig.controller
                pu_en = settings.CLUSTER_HOST_ID
            local_project_sync = job.project.create_project_update(
                _eager_fields=dict(
                    launch_type="sync",
                    job_type='run',
                    status='running',
                    instance_group = pu_ig,
                    execution_node=pu_en,
                    celery_task_id=job_request_id))
            # save the associated job before calling run() so that a
            # cancel() call on the job can cancel the project update
            job = self.update_model(job.pk, project_update=local_project_sync)

            project_update_task = local_project_sync._get_task_class()
            try:
                task_instance = project_update_task()
                task_instance.request.id = job_request_id
                task_instance.run(local_project_sync.id)
                job = self.update_model(job.pk, scm_revision=job.project.scm_revision)
            except Exception:
                local_project_sync.refresh_from_db()
                if local_project_sync.status != 'canceled':
                    job = self.update_model(job.pk, status='failed',
                                            job_explanation=('Previous Task Failed: {"job_type": "%s", "job_name": "%s", "job_id": "%s"}' %
                                                             ('project_update', local_project_sync.name, local_project_sync.id)))
                    raise


    def final_run_hook(self, job, status, **kwargs):
        super(RunJob, self).final_run_hook(job, status, **kwargs)
        if job.use_fact_cache:
            job.finish_job_fact_cache(
                kwargs['private_data_dir'],
                kwargs['fact_modification_times']
            )

        # persist artifacts set via `set_stat` (if any)
        custom_stats_path = os.path.join(kwargs['private_data_dir'], 'artifacts', 'custom')
        if os.path.exists(custom_stats_path):
            with open(custom_stats_path, 'r') as f:
                custom_stat_data = None
                try:
                    custom_stat_data = json.load(f)
                except ValueError:
                    logger.warning('Could not parse custom `set_fact` data for job {}'.format(job.id))

                if custom_stat_data:
                    job.artifacts = custom_stat_data
                    job.save(update_fields=['artifacts'])

        try:
            inventory = job.inventory
        except Inventory.DoesNotExist:
            pass
        else:
            update_inventory_computed_fields.delay(inventory.id, True)


class RunProjectUpdate(BaseTask):

    name = 'awx.main.tasks.run_project_update'
    model = ProjectUpdate
    event_model = ProjectUpdateEvent
    event_data_key = 'project_update_id'

    @property
    def proot_show_paths(self):
        return [settings.PROJECTS_ROOT]

    def build_private_data(self, project_update, **kwargs):
        '''
        Return SSH private key data needed for this project update.

        Returns a dict of the form
        {
            'credentials': {
                <awx.main.models.Credential>: <credential_decrypted_ssh_key_data>,
                <awx.main.models.Credential>: <credential_decrypted_ssh_key_data>,
                <awx.main.models.Credential>: <credential_decrypted_ssh_key_data>
            }
        }
        '''
        handle, self.revision_path = tempfile.mkstemp(dir=settings.PROJECTS_ROOT)
        self.cleanup_paths.append(self.revision_path)
        private_data = {'credentials': {}}
        if project_update.credential:
            credential = project_update.credential
            if credential.ssh_key_data not in (None, ''):
                private_data['credentials'][credential] = decrypt_field(credential, 'ssh_key_data')
        return private_data

    def build_passwords(self, project_update, **kwargs):
        '''
        Build a dictionary of passwords for SSH private key unlock and SCM
        username/password.
        '''
        passwords = super(RunProjectUpdate, self).build_passwords(project_update,
                                                                  **kwargs)
        if project_update.credential:
            passwords['scm_key_unlock'] = decrypt_field(project_update.credential, 'ssh_key_unlock')
            passwords['scm_username'] = project_update.credential.username
            passwords['scm_password'] = decrypt_field(project_update.credential, 'password')
        return passwords

    def build_env(self, project_update, **kwargs):
        '''
        Build environment dictionary for ansible-playbook.
        '''
        env = super(RunProjectUpdate, self).build_env(project_update, **kwargs)
        env = self.add_ansible_venv(settings.ANSIBLE_VENV_PATH, env)
        env['ANSIBLE_RETRY_FILES_ENABLED'] = str(False)
        env['ANSIBLE_ASK_PASS'] = str(False)
        env['ANSIBLE_BECOME_ASK_PASS'] = str(False)
        env['DISPLAY'] = '' # Prevent stupid password popup when running tests.
        # give ansible a hint about the intended tmpdir to work around issues
        # like https://github.com/ansible/ansible/issues/30064
        env['TMP'] = settings.AWX_PROOT_BASE_PATH
        env['CACHE'] = settings.CACHES['default']['LOCATION'] if 'LOCATION' in settings.CACHES['default'] else ''
        env['PROJECT_UPDATE_ID'] = str(project_update.pk)
        env['ANSIBLE_CALLBACK_PLUGINS'] = self.get_path_to('..', 'plugins', 'callback')
        env['ANSIBLE_STDOUT_CALLBACK'] = 'awx_display'
        return env

    def _build_scm_url_extra_vars(self, project_update, **kwargs):
        '''
        Helper method to build SCM url and extra vars with parameters needed
        for authentication.
        '''
        extra_vars = {}
        scm_type = project_update.scm_type
        scm_url = update_scm_url(scm_type, project_update.scm_url,
                                 check_special_cases=False)
        scm_url_parts = urlparse.urlsplit(scm_url)
        scm_username = kwargs.get('passwords', {}).get('scm_username', '')
        scm_password = kwargs.get('passwords', {}).get('scm_password', '')
        # Prefer the username/password in the URL, if provided.
        scm_username = scm_url_parts.username or scm_username or ''
        scm_password = scm_url_parts.password or scm_password or ''
        if scm_username:
            if scm_type == 'svn':
                extra_vars['scm_username'] = scm_username
                extra_vars['scm_password'] = scm_password
                scm_password = False
                if scm_url_parts.scheme != 'svn+ssh':
                    scm_username = False
            elif scm_url_parts.scheme.endswith('ssh'):
                scm_password = False
            elif scm_type == 'insights':
                extra_vars['scm_username'] = scm_username
                extra_vars['scm_password'] = scm_password
            scm_url = update_scm_url(scm_type, scm_url, scm_username,
                                     scm_password, scp_format=True)
        else:
            scm_url = update_scm_url(scm_type, scm_url, scp_format=True)

        # Pass the extra accept_hostkey parameter to the git module.
        if scm_type == 'git' and scm_url_parts.scheme.endswith('ssh'):
            extra_vars['scm_accept_hostkey'] = 'true'

        return scm_url, extra_vars

    def build_inventory(self, instance, **kwargs):
        return 'localhost,'

    def build_args(self, project_update, **kwargs):
        '''
        Build command line argument list for running ansible-playbook,
        optionally using ssh-agent for public/private key authentication.
        '''
        args = ['ansible-playbook', '-i', self.build_inventory(project_update, **kwargs)]
        if getattr(settings, 'PROJECT_UPDATE_VVV', False):
            args.append('-vvv')
        else:
            args.append('-v')
        scm_url, extra_vars = self._build_scm_url_extra_vars(project_update,
                                                             **kwargs)
        if project_update.project.scm_revision and project_update.job_type == 'run':
            scm_branch = project_update.project.scm_revision
        else:
            scm_branch = project_update.scm_branch or {'hg': 'tip'}.get(project_update.scm_type, 'HEAD')
        extra_vars.update({
            'project_path': project_update.get_project_path(check_if_exists=False),
            'insights_url': settings.INSIGHTS_URL_BASE,
            'scm_type': project_update.scm_type,
            'scm_url': scm_url,
            'scm_branch': scm_branch,
            'scm_clean': project_update.scm_clean,
            'scm_delete_on_update': project_update.scm_delete_on_update if project_update.job_type == 'check' else False,
            'scm_full_checkout': True if project_update.job_type == 'run' else False,
            'scm_revision_output': self.revision_path,
            'scm_revision': project_update.project.scm_revision,
        })
        extra_vars_path = self.build_extra_vars_file(vars=extra_vars, **kwargs)
        args.extend(['-e', '@%s' % (extra_vars_path)])
        args.append('project_update.yml')
        return args

    def build_safe_args(self, project_update, **kwargs):
        pwdict = dict(kwargs.get('passwords', {}).items())
        for pw_name, pw_val in pwdict.items():
            if pw_name in ('', 'yes', 'no', 'scm_username'):
                continue
            pwdict[pw_name] = HIDDEN_PASSWORD
        kwargs['passwords'] = pwdict
        return self.build_args(project_update, **kwargs)

    def build_cwd(self, project_update, **kwargs):
        return self.get_path_to('..', 'playbooks')

    def build_output_replacements(self, project_update, **kwargs):
        '''
        Return search/replace strings to prevent output URLs from showing
        sensitive passwords.
        '''
        output_replacements = []
        before_url = self._build_scm_url_extra_vars(project_update,
                                                    **kwargs)[0]
        scm_username = kwargs.get('passwords', {}).get('scm_username', '')
        scm_password = kwargs.get('passwords', {}).get('scm_password', '')
        pwdict = dict(kwargs.get('passwords', {}).items())
        for pw_name, pw_val in pwdict.items():
            if pw_name in ('', 'yes', 'no', 'scm_username'):
                continue
            pwdict[pw_name] = HIDDEN_PASSWORD
        kwargs['passwords'] = pwdict
        after_url = self._build_scm_url_extra_vars(project_update,
                                                   **kwargs)[0]
        if after_url != before_url:
            output_replacements.append((before_url, after_url))
        if project_update.scm_type == 'svn' and scm_username and scm_password:
            d_before = {
                'username': scm_username,
                'password': scm_password,
            }
            d_after = {
                'username': scm_username,
                'password': HIDDEN_PASSWORD,
            }
            pattern1 = "username=\"%(username)s\" password=\"%(password)s\""
            pattern2 = "--username '%(username)s' --password '%(password)s'"
            output_replacements.append((pattern1 % d_before, pattern1 % d_after))
            output_replacements.append((pattern2 % d_before, pattern2 % d_after))
        return output_replacements

    def get_password_prompts(self, **kwargs):
        d = super(RunProjectUpdate, self).get_password_prompts(**kwargs)
        d[re.compile(r'Username for.*:\s*?$', re.M)] = 'scm_username'
        d[re.compile(r'Password for.*:\s*?$', re.M)] = 'scm_password'
        d[re.compile(r'Password:\s*?$', re.M)] = 'scm_password'
        d[re.compile(r'\S+?@\S+?\'s\s+?password:\s*?$', re.M)] = 'scm_password'
        d[re.compile(r'Enter passphrase for .*:\s*?$', re.M)] = 'scm_key_unlock'
        d[re.compile(r'Bad passphrase, try again for .*:\s*?$', re.M)] = ''
        # FIXME: Configure whether we should auto accept host keys?
        d[re.compile(r'^Are you sure you want to continue connecting \(yes/no\)\?\s*?$', re.M)] = 'yes'
        return d

    def get_idle_timeout(self):
        return getattr(settings, 'PROJECT_UPDATE_IDLE_TIMEOUT', None)

    def _update_dependent_inventories(self, project_update, dependent_inventory_sources):
        project_request_id = '' if self.request.id is None else self.request.id
        scm_revision = project_update.project.scm_revision
        inv_update_class = InventoryUpdate._get_task_class()
        for inv_src in dependent_inventory_sources:
            if not inv_src.update_on_project_update:
                continue
            if inv_src.scm_last_revision == scm_revision:
                logger.debug(six.text_type('Skipping SCM inventory update for `{}` because '
                                           'project has not changed.').format(inv_src.name))
                continue
            logger.debug(six.text_type('Local dependent inventory update for `{}`.').format(inv_src.name))
            with transaction.atomic():
                if InventoryUpdate.objects.filter(inventory_source=inv_src,
                                                  status__in=ACTIVE_STATES).exists():
                    logger.info(six.text_type('Skipping SCM inventory update for `{}` because '
                                              'another update is already active.').format(inv_src.name))
                    continue
                local_inv_update = inv_src.create_inventory_update(
                    _eager_fields=dict(
                        launch_type='scm',
                        status='running',
                        instance_group=project_update.instance_group,
                        execution_node=project_update.execution_node,
                        celery_task_id=str(project_request_id),
                        source_project_update=project_update))
            try:
                task_instance = inv_update_class()
                # Runs in the same Celery task as project update
                task_instance.request.id = project_request_id
                task_instance.run(local_inv_update.id)
            except Exception:
                logger.exception(six.text_type('{} Unhandled exception updating dependent SCM inventory sources.')
                                 .format(project_update.log_format))

            try:
                project_update.refresh_from_db()
            except ProjectUpdate.DoesNotExist:
                logger.warning('Project update deleted during updates of dependent SCM inventory sources.')
                break
            try:
                local_inv_update.refresh_from_db()
            except InventoryUpdate.DoesNotExist:
                logger.warning('%s Dependent inventory update deleted during execution.', project_update.log_format)
                continue
            if project_update.cancel_flag:
                logger.info(six.text_type('Project update {} was canceled while updating dependent inventories.').format(project_update.log_format))
                break
            if local_inv_update.cancel_flag:
                logger.info(six.text_type('Continuing to process project dependencies after {} was canceled').format(local_inv_update.log_format))
            if local_inv_update.status == 'successful':
                inv_src.scm_last_revision = scm_revision
                inv_src.save(update_fields=['scm_last_revision'])

    def release_lock(self, instance):
        try:
            fcntl.flock(self.lock_fd, fcntl.LOCK_UN)
        except IOError as e:
            logger.error(six.text_type("I/O error({0}) while trying to open lock file [{1}]: {2}").format(e.errno, instance.get_lock_file(), e.strerror))
            os.close(self.lock_fd)
            raise

        os.close(self.lock_fd)
        self.lock_fd = None

    '''
    Note: We don't support blocking=False
    '''
    def acquire_lock(self, instance, blocking=True):
        lock_path = instance.get_lock_file()
        if lock_path is None:
            raise RuntimeError(u'Invalid lock file path')

        try:
            self.lock_fd = os.open(lock_path, os.O_RDONLY | os.O_CREAT)
        except OSError as e:
            logger.error(six.text_type("I/O error({0}) while trying to open lock file [{1}]: {2}").format(e.errno, lock_path, e.strerror))
            raise

        try:
            fcntl.flock(self.lock_fd, fcntl.LOCK_EX)
        except IOError as e:
            os.close(self.lock_fd)
            logger.error(six.text_type("I/O error({0}) while trying to aquire lock on file [{1}]: {2}").format(e.errno, lock_path, e.strerror))
            raise

    def pre_run_hook(self, instance, **kwargs):
        # re-create root project folder if a natural disaster has destroyed it
        if not os.path.exists(settings.PROJECTS_ROOT):
            os.mkdir(settings.PROJECTS_ROOT)
        if instance.launch_type == 'sync':
            self.acquire_lock(instance)

    def post_run_hook(self, instance, status, **kwargs):
        if instance.launch_type == 'sync':
            self.release_lock(instance)
        p = instance.project
        if instance.job_type == 'check' and status not in ('failed', 'canceled',):
            fd = open(self.revision_path, 'r')
            lines = fd.readlines()
            if lines:
                p.scm_revision = lines[0].strip()
            else:
                logger.info(six.text_type("{} Could not find scm revision in check").format(instance.log_format))
            p.playbook_files = p.playbooks
            p.inventory_files = p.inventories
            p.save()

        # Update any inventories that depend on this project
        dependent_inventory_sources = p.scm_inventory_sources.filter(update_on_project_update=True)
        if len(dependent_inventory_sources) > 0:
            if status == 'successful' and instance.launch_type != 'sync':
                self._update_dependent_inventories(instance, dependent_inventory_sources)

    def should_use_proot(self, instance, **kwargs):
        '''
        Return whether this task should use proot.
        '''
        return getattr(settings, 'AWX_PROOT_ENABLED', False)


class RunInventoryUpdate(BaseTask):

    name = 'awx.main.tasks.run_inventory_update'
    model = InventoryUpdate
    event_model = InventoryUpdateEvent
    event_data_key = 'inventory_update_id'

    def build_private_data(self, inventory_update, **kwargs):
        """
        Return private data needed for inventory update.

        Returns a dict of the form
        {
            'credentials': {
                <awx.main.models.Credential>: <credential_decrypted_ssh_key_data>,
                <awx.main.models.Credential>: <credential_decrypted_ssh_key_data>,
                <awx.main.models.Credential>: <credential_decrypted_ssh_key_data>
            }
        }

        If no private data is needed, return None.
        """
        private_data = {'credentials': {}}
        credential = inventory_update.get_cloud_credential()
        # If this is GCE, return the RSA key
        if inventory_update.source == 'gce':
            private_data['credentials'][credential] = decrypt_field(credential, 'ssh_key_data')
            return private_data

        if inventory_update.source == 'openstack':
            openstack_auth = dict(auth_url=credential.host,
                                  username=credential.username,
                                  password=decrypt_field(credential, "password"),
                                  project_name=credential.project)
            if credential.domain not in (None, ''):
                openstack_auth['domain_name'] = credential.domain
            private_state = inventory_update.source_vars_dict.get('private', True)
            # Retrieve cache path from inventory update vars if available,
            # otherwise create a temporary cache path only for this update.
            cache = inventory_update.source_vars_dict.get('cache', {})
            if not isinstance(cache, dict):
                cache = {}
            if not cache.get('path', ''):
                cache_path = tempfile.mkdtemp(prefix='openstack_cache', dir=kwargs.get('private_data_dir', None))
                cache['path'] = cache_path
            openstack_data = {
                'clouds': {
                    'devstack': {
                        'private': private_state,
                        'auth': openstack_auth,
                    },
                },
                'cache': cache,
            }
            ansible_variables = {
                'use_hostnames': True,
                'expand_hostvars': False,
                'fail_on_errors': True,
            }
            provided_count = 0
            for var_name in ansible_variables:
                if var_name in inventory_update.source_vars_dict:
                    ansible_variables[var_name] = inventory_update.source_vars_dict[var_name]
                    provided_count += 1
            if provided_count:
                openstack_data['ansible'] = ansible_variables
            private_data['credentials'][credential] = yaml.safe_dump(
                openstack_data, default_flow_style=False, allow_unicode=True
            )
            return private_data

        cp = ConfigParser.ConfigParser()
        # Build custom ec2.ini for ec2 inventory script to use.
        if inventory_update.source == 'ec2':
            section = 'ec2'
            cp.add_section(section)
            ec2_opts = dict(inventory_update.source_vars_dict.items())
            regions = inventory_update.source_regions or 'all'
            regions = ','.join([x.strip() for x in regions.split(',')])
            regions_blacklist = ','.join(settings.EC2_REGIONS_BLACKLIST)
            ec2_opts['regions'] = regions
            ec2_opts.setdefault('regions_exclude', regions_blacklist)
            ec2_opts.setdefault('destination_variable', 'public_dns_name')
            ec2_opts.setdefault('vpc_destination_variable', 'ip_address')
            ec2_opts.setdefault('route53', 'False')
            ec2_opts.setdefault('all_instances', 'True')
            ec2_opts.setdefault('all_rds_instances', 'False')
            ec2_opts.setdefault('include_rds_clusters', 'False')
            ec2_opts.setdefault('rds', 'False')
            ec2_opts.setdefault('nested_groups', 'True')
            ec2_opts.setdefault('elasticache', 'False')
            ec2_opts.setdefault('stack_filters', 'False')
            if inventory_update.instance_filters:
                ec2_opts.setdefault('instance_filters', inventory_update.instance_filters)
            group_by = [x.strip().lower() for x in inventory_update.group_by.split(',') if x.strip()]
            for choice in inventory_update.get_ec2_group_by_choices():
                value = bool((group_by and choice[0] in group_by) or (not group_by and choice[0] != 'instance_id'))
                ec2_opts.setdefault('group_by_%s' % choice[0], str(value))
            if 'cache_path' not in ec2_opts:
                cache_path = tempfile.mkdtemp(prefix='ec2_cache', dir=kwargs.get('private_data_dir', None))
                ec2_opts['cache_path'] = cache_path
            ec2_opts.setdefault('cache_max_age', '300')
            for k,v in ec2_opts.items():
                cp.set(section, k, six.text_type(v))
        # Allow custom options to vmware inventory script.
        elif inventory_update.source == 'vmware':

            section = 'vmware'
            cp.add_section(section)
            cp.set('vmware', 'cache_max_age', 0)
            cp.set('vmware', 'validate_certs', str(settings.VMWARE_VALIDATE_CERTS))
            cp.set('vmware', 'username', credential.username)
            cp.set('vmware', 'password', decrypt_field(credential, 'password'))
            cp.set('vmware', 'server', credential.host)

            vmware_opts = dict(inventory_update.source_vars_dict.items())
            if inventory_update.instance_filters:
                vmware_opts.setdefault('host_filters', inventory_update.instance_filters)
            if inventory_update.group_by:
                vmware_opts.setdefault('groupby_patterns', inventory_update.group_by)

            for k,v in vmware_opts.items():
                cp.set(section, k, six.text_type(v))

        elif inventory_update.source == 'satellite6':
            section = 'foreman'
            cp.add_section(section)

            group_patterns = '[]'
            group_prefix = 'foreman_'
            foreman_opts = dict(inventory_update.source_vars_dict.items())
            foreman_opts.setdefault('ssl_verify', 'False')
            for k, v in foreman_opts.items():
                if k == 'satellite6_group_patterns' and isinstance(v, basestring):
                    group_patterns = v
                elif k == 'satellite6_group_prefix' and isinstance(v, basestring):
                    group_prefix = v
                else:
                    cp.set(section, k, six.text_type(v))

            if credential:
                cp.set(section, 'url', credential.host)
                cp.set(section, 'user', credential.username)
                cp.set(section, 'password', decrypt_field(credential, 'password'))

            section = 'ansible'
            cp.add_section(section)
            cp.set(section, 'group_patterns', group_patterns)
            cp.set(section, 'want_facts', True)
            cp.set(section, 'group_prefix', group_prefix)

            section = 'cache'
            cp.add_section(section)
            cp.set(section, 'path', '/tmp')
            cp.set(section, 'max_age', '0')

        elif inventory_update.source == 'cloudforms':
            section = 'cloudforms'
            cp.add_section(section)

            if credential:
                cp.set(section, 'url', credential.host)
                cp.set(section, 'username', credential.username)
                cp.set(section, 'password', decrypt_field(credential, 'password'))
                cp.set(section, 'ssl_verify', "false")

            cloudforms_opts = dict(inventory_update.source_vars_dict.items())
            for opt in ['version', 'purge_actions', 'clean_group_keys', 'nest_tags', 'suffix', 'prefer_ipv4']:
                if opt in cloudforms_opts:
                    cp.set(section, opt, cloudforms_opts[opt])

            section = 'cache'
            cp.add_section(section)
            cp.set(section, 'max_age', "0")
            cache_path = tempfile.mkdtemp(
                prefix='cloudforms_cache',
                dir=kwargs.get('private_data_dir', None)
            )
            cp.set(section, 'path', cache_path)

        elif inventory_update.source == 'azure_rm':
            section = 'azure'
            cp.add_section(section)
            cp.set(section, 'include_powerstate', 'yes')
            cp.set(section, 'group_by_resource_group', 'yes')
            cp.set(section, 'group_by_location', 'yes')
            cp.set(section, 'group_by_tag', 'yes')
            if inventory_update.source_regions and 'all' not in inventory_update.source_regions:
                cp.set(
                    section, 'locations',
                    ','.join([x.strip() for x in inventory_update.source_regions.split(',')])
                )

        # Return INI content.
        if cp.sections():
            f = cStringIO.StringIO()
            cp.write(f)
            private_data['credentials'][credential] = f.getvalue()
            return private_data

    def build_passwords(self, inventory_update, **kwargs):
        """Build a dictionary of authentication/credential information for
        an inventory source.

        This dictionary is used by `build_env`, below.
        """
        # Run the superclass implementation.
        super_ = super(RunInventoryUpdate, self).build_passwords
        passwords = super_(inventory_update, **kwargs)

        # Take key fields from the credential in use and add them to the
        # passwords dictionary.
        credential = inventory_update.get_cloud_credential()
        if credential:
            for subkey in ('username', 'host', 'project', 'client', 'tenant', 'subscription'):
                passwords['source_%s' % subkey] = getattr(credential, subkey)
            for passkey in ('password', 'ssh_key_data', 'security_token', 'secret'):
                k = 'source_%s' % passkey
                passwords[k] = decrypt_field(credential, passkey)
        return passwords

    def build_env(self, inventory_update, **kwargs):
        """Build environment dictionary for inventory import.

        This is the mechanism by which any data that needs to be passed
        to the inventory update script is set up. In particular, this is how
        inventory update is aware of its proper credentials.
        """
        env = super(RunInventoryUpdate, self).build_env(inventory_update,
                                                        **kwargs)
        env = self.add_awx_venv(env)
        # Pass inventory source ID to inventory script.
        env['INVENTORY_SOURCE_ID'] = str(inventory_update.inventory_source_id)
        env['INVENTORY_UPDATE_ID'] = str(inventory_update.pk)
        # Always use the --export option for ansible-inventory
        env['ANSIBLE_INVENTORY_EXPORT'] = str(True)
        plugin_name = inventory_update.get_inventory_plugin_name()
        if plugin_name is not None:
            env['ANSIBLE_INVENTORY_ENABLED'] = plugin_name

        # Set environment variables specific to each source.
        #
        # These are set here and then read in by the various Ansible inventory
        # modules, which will actually do the inventory sync.
        #
        # The inventory modules are vendored in AWX in the
        # `awx/plugins/inventory` directory; those files should be kept in
        # sync with those in Ansible core at all times.

        ini_mapping = {
            'ec2': 'EC2_INI_PATH',
            'vmware': 'VMWARE_INI_PATH',
            'azure_rm': 'AZURE_INI_PATH',
            'gce': 'GCE_PEM_FILE_PATH',
            'openstack': 'OS_CLIENT_CONFIG_FILE',
            'satellite6': 'FOREMAN_INI_PATH',
            'cloudforms': 'CLOUDFORMS_INI_PATH'
        }
        if inventory_update.source in ini_mapping:
            cred_data = kwargs.get('private_data_files', {}).get('credentials', '')
            env[ini_mapping[inventory_update.source]] = cred_data.get(
                inventory_update.get_cloud_credential(), ''
            )

        if inventory_update.source == 'gce':
            env['GCE_ZONE'] = inventory_update.source_regions if inventory_update.source_regions != 'all' else ''  # noqa

            # by default, the GCE inventory source caches results on disk for
            # 5 minutes; disable this behavior
            cp = ConfigParser.ConfigParser()
            cp.add_section('cache')
            cp.set('cache', 'cache_max_age', '0')
            handle, path = tempfile.mkstemp(dir=kwargs.get('private_data_dir', None))
            cp.write(os.fdopen(handle, 'w'))
            os.chmod(path, stat.S_IRUSR | stat.S_IWUSR)
            env['GCE_INI_PATH'] = path
        elif inventory_update.source in ['scm', 'custom']:
            for env_k in inventory_update.source_vars_dict:
                if str(env_k) not in env and str(env_k) not in settings.INV_ENV_VARIABLE_BLACKLIST:
                    env[str(env_k)] = six.text_type(inventory_update.source_vars_dict[env_k])
        elif inventory_update.source == 'tower':
            env['TOWER_INVENTORY'] = inventory_update.instance_filters
            env['TOWER_LICENSE_TYPE'] = get_licenser().validate()['license_type']
        elif inventory_update.source == 'file':
            raise NotImplementedError('Cannot update file sources through the task system.')
        # add private_data_files
        env['AWX_PRIVATE_DATA_DIR'] = kwargs.get('private_data_dir', '')
        return env

    def build_args(self, inventory_update, **kwargs):
        """Build the command line argument list for running an inventory
        import.
        """
        # Get the inventory source and inventory.
        inventory_source = inventory_update.inventory_source
        inventory = inventory_source.inventory

        if inventory is None:
            raise RuntimeError('Inventory Source is not associated with an Inventory.')

        # Piece together the initial command to run via. the shell.
        args = ['awx-manage', 'inventory_import']
        args.extend(['--inventory-id', str(inventory.pk)])

        # Add appropriate arguments for overwrite if the inventory_update
        # object calls for it.
        if inventory_update.overwrite:
            args.append('--overwrite')
        if inventory_update.overwrite_vars:
            args.append('--overwrite-vars')
        src = inventory_update.source

        # Add several options to the shell arguments based on the
        # inventory-source-specific setting in the AWX configuration.
        # These settings are "per-source"; it's entirely possible that
        # they will be different between cloud providers if an AWX user
        # actively uses more than one.
        if getattr(settings, '%s_ENABLED_VAR' % src.upper(), False):
            args.extend(['--enabled-var',
                        getattr(settings, '%s_ENABLED_VAR' % src.upper())])
        if getattr(settings, '%s_ENABLED_VALUE' % src.upper(), False):
            args.extend(['--enabled-value',
                        getattr(settings, '%s_ENABLED_VALUE' % src.upper())])
        if getattr(settings, '%s_GROUP_FILTER' % src.upper(), False):
            args.extend(['--group-filter',
                         getattr(settings, '%s_GROUP_FILTER' % src.upper())])
        if getattr(settings, '%s_HOST_FILTER' % src.upper(), False):
            args.extend(['--host-filter',
                         getattr(settings, '%s_HOST_FILTER' % src.upper())])
        if getattr(settings, '%s_EXCLUDE_EMPTY_GROUPS' % src.upper()):
            args.append('--exclude-empty-groups')
        if getattr(settings, '%s_INSTANCE_ID_VAR' % src.upper(), False):
            args.extend(['--instance-id-var',
                        getattr(settings, '%s_INSTANCE_ID_VAR' % src.upper()),])
        # Add arguments for the source inventory script
        args.append('--source')
        if src in CLOUD_PROVIDERS:
            # Get the path to the inventory plugin, and append it to our
            # arguments.
            plugin_path = self.get_path_to('..', 'plugins', 'inventory',
                                           '%s.py' % src)
            args.append(plugin_path)
        elif src == 'scm':
            args.append(inventory_update.get_actual_source_path())
        elif src == 'custom':
            runpath = tempfile.mkdtemp(prefix='awx_inventory_', dir=settings.AWX_PROOT_BASE_PATH)
            handle, path = tempfile.mkstemp(dir=runpath)
            f = os.fdopen(handle, 'w')
            if inventory_update.source_script is None:
                raise RuntimeError('Inventory Script does not exist')
            f.write(inventory_update.source_script.script.encode('utf-8'))
            f.close()
            os.chmod(path, stat.S_IRUSR | stat.S_IWUSR | stat.S_IXUSR)
            args.append(path)
            args.append("--custom")
            self.cleanup_paths.append(runpath)
        args.append('-v%d' % inventory_update.verbosity)
        if settings.DEBUG:
            args.append('--traceback')
        return args

    def build_cwd(self, inventory_update, **kwargs):
        return self.get_path_to('..', 'plugins', 'inventory')

    def get_idle_timeout(self):
        return getattr(settings, 'INVENTORY_UPDATE_IDLE_TIMEOUT', None)

    def pre_run_hook(self, inventory_update, **kwargs):
        source_project = None
        if inventory_update.inventory_source:
            source_project = inventory_update.inventory_source.source_project
        if (inventory_update.source=='scm' and inventory_update.launch_type!='scm' and source_project):
            request_id = '' if self.request.id is None else self.request.id
            local_project_sync = source_project.create_project_update(
                _eager_fields=dict(
                    launch_type="sync",
                    job_type='run',
                    status='running',
                    execution_node=inventory_update.execution_node,
                    instance_group = inventory_update.instance_group,
                    celery_task_id=request_id))
            # associate the inventory update before calling run() so that a
            # cancel() call on the inventory update can cancel the project update
            local_project_sync.scm_inventory_updates.add(inventory_update)

            project_update_task = local_project_sync._get_task_class()
            try:
                task_instance = project_update_task()
                task_instance.request.id = request_id
                task_instance.run(local_project_sync.id)
                inventory_update.inventory_source.scm_last_revision = local_project_sync.project.scm_revision
                inventory_update.inventory_source.save(update_fields=['scm_last_revision'])
            except Exception:
                inventory_update = self.update_model(
                    inventory_update.pk, status='failed',
                    job_explanation=('Previous Task Failed: {"job_type": "%s", "job_name": "%s", "job_id": "%s"}' %
                                     ('project_update', local_project_sync.name, local_project_sync.id)))
                raise


class RunAdHocCommand(BaseTask):
    '''
    Celery task to run an ad hoc command using ansible.
    '''

    name = 'awx.main.tasks.run_ad_hoc_command'
    model = AdHocCommand
    event_model = AdHocCommandEvent
    event_data_key = 'ad_hoc_command_id'

    def build_private_data(self, ad_hoc_command, **kwargs):
        '''
        Return SSH private key data needed for this ad hoc command (only if
        stored in DB as ssh_key_data).

        Returns a dict of the form
        {
            'credentials': {
                <awx.main.models.Credential>: <credential_decrypted_ssh_key_data>,
                <awx.main.models.Credential>: <credential_decrypted_ssh_key_data>,
                <awx.main.models.Credential>: <credential_decrypted_ssh_key_data>
            }
        }
        '''
        # If we were sent SSH credentials, decrypt them and send them
        # back (they will be written to a temporary file).
        creds = ad_hoc_command.credential
        private_data = {'credentials': {}}
        if creds and creds.ssh_key_data not in (None, ''):
            private_data['credentials'][creds] = decrypt_field(creds, 'ssh_key_data') or ''
        return private_data

    def build_passwords(self, ad_hoc_command, **kwargs):
        '''
        Build a dictionary of passwords for SSH private key, SSH user and
        sudo/su.
        '''
        passwords = super(RunAdHocCommand, self).build_passwords(ad_hoc_command, **kwargs)
        creds = ad_hoc_command.credential
        if creds:
            for field in ('ssh_key_unlock', 'ssh_password', 'become_password'):
                if field == 'ssh_password':
                    value = kwargs.get(field, decrypt_field(creds, 'password'))
                else:
                    value = kwargs.get(field, decrypt_field(creds, field))
                if value not in ('', 'ASK'):
                    passwords[field] = value
        return passwords

    def build_env(self, ad_hoc_command, **kwargs):
        '''
        Build environment dictionary for ansible.
        '''
        plugin_dir = self.get_path_to('..', 'plugins', 'callback')
        env = super(RunAdHocCommand, self).build_env(ad_hoc_command, **kwargs)
        env = self.add_ansible_venv(settings.ANSIBLE_VENV_PATH, env)
        # Set environment variables needed for inventory and ad hoc event
        # callbacks to work.
        env['AD_HOC_COMMAND_ID'] = str(ad_hoc_command.pk)
        env['INVENTORY_ID'] = str(ad_hoc_command.inventory.pk)
        env['INVENTORY_HOSTVARS'] = str(True)
        env['ANSIBLE_CALLBACK_PLUGINS'] = plugin_dir
        env['ANSIBLE_LOAD_CALLBACK_PLUGINS'] = '1'
        env['ANSIBLE_STDOUT_CALLBACK'] = 'minimal'  # Hardcoded by Ansible for ad-hoc commands (either minimal or oneline).
        env['ANSIBLE_SFTP_BATCH_MODE'] = 'False'
        env['CACHE'] = settings.CACHES['default']['LOCATION'] if 'LOCATION' in settings.CACHES['default'] else ''

        # Specify empty SSH args (should disable ControlPersist entirely for
        # ad hoc commands).
        env.setdefault('ANSIBLE_SSH_ARGS', '')

        return env

    def build_args(self, ad_hoc_command, **kwargs):
        '''
        Build command line argument list for running ansible, optionally using
        ssh-agent for public/private key authentication.
        '''
        creds = ad_hoc_command.credential
        ssh_username, become_username, become_method = '', '', ''
        if creds:
            ssh_username = kwargs.get('username', creds.username)
            become_method = kwargs.get('become_method', creds.become_method)
            become_username = kwargs.get('become_username', creds.become_username)
        else:
            become_method = None
            become_username = ""
        # Always specify the normal SSH user as root by default.  Since this
        # task is normally running in the background under a service account,
        # it doesn't make sense to rely on ansible's default of using the
        # current user.
        ssh_username = ssh_username or 'root'
        args = ['ansible', '-i', self.build_inventory(ad_hoc_command, **kwargs)]
        if ad_hoc_command.job_type == 'check':
            args.append('--check')
        args.extend(['-u', sanitize_jinja(ssh_username)])
        if 'ssh_password' in kwargs.get('passwords', {}):
            args.append('--ask-pass')
        # We only specify sudo/su user and password if explicitly given by the
        # credential.  Credential should never specify both sudo and su.
        if ad_hoc_command.become_enabled:
            args.append('--become')
        if become_method:
            args.extend(['--become-method', sanitize_jinja(become_method)])
        if become_username:
            args.extend(['--become-user', sanitize_jinja(become_username)])
        if 'become_password' in kwargs.get('passwords', {}):
            args.append('--ask-become-pass')

        if ad_hoc_command.forks:  # FIXME: Max limit?
            args.append('--forks=%d' % ad_hoc_command.forks)
        if ad_hoc_command.diff_mode:
            args.append('--diff')
        if ad_hoc_command.verbosity:
            args.append('-%s' % ('v' * min(5, ad_hoc_command.verbosity)))

        extra_vars = ad_hoc_command.awx_meta_vars()

        if ad_hoc_command.extra_vars_dict:
            redacted_extra_vars, removed_vars = extract_ansible_vars(ad_hoc_command.extra_vars_dict)
            if removed_vars:
                raise ValueError(_(
                    "{} are prohibited from use in ad hoc commands."
                ).format(", ".join(removed_vars)))
            extra_vars.update(ad_hoc_command.extra_vars_dict)
        extra_vars_path = self.build_extra_vars_file(vars=extra_vars, **kwargs)
        args.extend(['-e', '@%s' % (extra_vars_path)])

        args.extend(['-m', ad_hoc_command.module_name])
        args.extend(['-a', sanitize_jinja(ad_hoc_command.module_args)])

        if ad_hoc_command.limit:
            args.append(ad_hoc_command.limit)
        else:
            args.append('all')

        return args

    def build_cwd(self, ad_hoc_command, **kwargs):
        return kwargs['private_data_dir']

    def get_idle_timeout(self):
        return getattr(settings, 'JOB_RUN_IDLE_TIMEOUT', None)

    def get_password_prompts(self, **kwargs):
        d = super(RunAdHocCommand, self).get_password_prompts(**kwargs)
        d[re.compile(r'Enter passphrase for .*:\s*?$', re.M)] = 'ssh_key_unlock'
        d[re.compile(r'Bad passphrase, try again for .*:\s*?$', re.M)] = ''
        for method in PRIVILEGE_ESCALATION_METHODS:
            d[re.compile(r'%s password.*:\s*?$' % (method[0]), re.M)] = 'become_password'
            d[re.compile(r'%s password.*:\s*?$' % (method[0].upper()), re.M)] = 'become_password'
        d[re.compile(r'BECOME password.*:\s*?$', re.M)] = 'become_password'
        d[re.compile(r'SSH password:\s*?$', re.M)] = 'ssh_password'
        d[re.compile(r'Password:\s*?$', re.M)] = 'ssh_password'
        return d

    def should_use_proot(self, instance, **kwargs):
        '''
        Return whether this task should use proot.
        '''
        return getattr(settings, 'AWX_PROOT_ENABLED', False)


class RunSystemJob(BaseTask):

    name = 'awx.main.tasks.run_system_job'
    model = SystemJob
    event_model = SystemJobEvent
    event_data_key = 'system_job_id'

    def build_args(self, system_job, **kwargs):
        args = ['awx-manage', system_job.job_type]
        try:
            # System Job extra_vars can be blank, must be JSON if not blank
            if system_job.extra_vars == '':
                json_vars = {}
            else:
                json_vars = json.loads(system_job.extra_vars)
            if 'days' in json_vars:
                args.extend(['--days', str(json_vars.get('days', 60))])
            if 'dry_run' in json_vars and json_vars['dry_run']:
                args.extend(['--dry-run'])
            if system_job.job_type == 'cleanup_jobs':
                args.extend(['--jobs', '--project-updates', '--inventory-updates',
                             '--management-jobs', '--ad-hoc-commands', '--workflow-jobs',
                             '--notifications'])
        except Exception:
            logger.exception(six.text_type("{} Failed to parse system job").format(system_job.log_format))
        return args

    def build_env(self, instance, **kwargs):
        env = super(RunSystemJob, self).build_env(instance,
                                                  **kwargs)
        env = self.add_awx_venv(env)
        return env

    def build_cwd(self, instance, **kwargs):
        return settings.BASE_DIR


def _reconstruct_relationships(copy_mapping):
    for old_obj, new_obj in copy_mapping.items():
        model = type(old_obj)
        for field_name in getattr(model, 'FIELDS_TO_PRESERVE_AT_COPY', []):
            field = model._meta.get_field(field_name)
            if isinstance(field, ForeignKey):
                if getattr(new_obj, field_name, None):
                    continue
                related_obj = getattr(old_obj, field_name)
                related_obj = copy_mapping.get(related_obj, related_obj)
                setattr(new_obj, field_name, related_obj)
            elif field.many_to_many:
                for related_obj in getattr(old_obj, field_name).all():
                    getattr(new_obj, field_name).add(copy_mapping.get(related_obj, related_obj))
        new_obj.save()


@shared_task(bind=True, queue=settings.CELERY_DEFAULT_QUEUE)
def deep_copy_model_obj(
    self, model_module, model_name, obj_pk, new_obj_pk,
    user_pk, sub_obj_list, permission_check_func=None
):
    logger.info(six.text_type('Deep copy {} from {} to {}.').format(model_name, obj_pk, new_obj_pk))
    from awx.api.generics import CopyAPIView
    model = getattr(importlib.import_module(model_module), model_name, None)
    if model is None:
        return
    try:
        obj = model.objects.get(pk=obj_pk)
        new_obj = model.objects.get(pk=new_obj_pk)
        creater = User.objects.get(pk=user_pk)
    except ObjectDoesNotExist:
        logger.warning("Object or user no longer exists.")
        return
    with transaction.atomic():
        copy_mapping = {}
        for sub_obj_setup in sub_obj_list:
            sub_model = getattr(importlib.import_module(sub_obj_setup[0]),
                                sub_obj_setup[1], None)
            if sub_model is None:
                continue
            try:
                sub_obj = sub_model.objects.get(pk=sub_obj_setup[2])
            except ObjectDoesNotExist:
                continue
            copy_mapping.update(CopyAPIView.copy_model_obj(
                obj, new_obj, sub_model, sub_obj, creater
            ))
        _reconstruct_relationships(copy_mapping)
        if permission_check_func:
            permission_check_func = getattr(getattr(
                importlib.import_module(permission_check_func[0]), permission_check_func[1]
            ), permission_check_func[2])
            permission_check_func(creater, copy_mapping.values())<|MERGE_RESOLUTION|>--- conflicted
+++ resolved
@@ -56,15 +56,9 @@
 from awx.main.expect import run, isolated_manager
 from awx.main.utils import (get_ansible_version, get_ssh_version, decrypt_field, update_scm_url,
                             check_proot_installed, build_proot_temp_dir, get_licenser,
-<<<<<<< HEAD
                             wrap_args_with_proot, OutputEventFilter, OutputVerboseFilter, ignore_inventory_computed_fields,
                             ignore_inventory_group_removal, get_type_for_model, extract_ansible_vars)
-=======
-                            wrap_args_with_proot, get_system_task_capacity, OutputEventFilter,
-                            parse_yaml_or_json, ignore_inventory_computed_fields, ignore_inventory_group_removal,
-                            get_type_for_model, extract_ansible_vars)
 from awx.main.utils.safe_yaml import safe_dump, sanitize_jinja
->>>>>>> 3c7a0b55
 from awx.main.utils.reload import restart_local_services, stop_local_services
 from awx.main.utils.pglock import advisory_lock
 from awx.main.utils.ha import update_celery_worker_routes, register_celery_worker_queues
@@ -732,19 +726,14 @@
     def build_extra_vars_file(self, vars, **kwargs):
         handle, path = tempfile.mkstemp(dir=kwargs.get('private_data_dir', None))
         f = os.fdopen(handle, 'w')
-<<<<<<< HEAD
-        f.write(json.dumps(vars))
-=======
         if settings.ALLOW_JINJA_IN_EXTRA_VARS == 'always':
             f.write(yaml.safe_dump(vars))
         else:
             f.write(safe_dump(vars, kwargs.get('safe_dict', {}) or None))
->>>>>>> 3c7a0b55
         f.close()
         os.chmod(path, stat.S_IRUSR)
         return path
 
-<<<<<<< HEAD
     def add_ansible_venv(self, venv_path, env, add_awx_lib=True):
         env['VIRTUAL_ENV'] = venv_path
         env['PATH'] = os.path.join(venv_path, "bin") + ":" + env['PATH']
@@ -754,13 +743,6 @@
             raise RuntimeError(
                 'a valid Python virtualenv does not exist at {}'.format(venv_path)
             )
-
-=======
-    def add_ansible_venv(self, env, add_awx_lib=True):
-        env['VIRTUAL_ENV'] = settings.ANSIBLE_VENV_PATH
-        env['PATH'] = os.path.join(settings.ANSIBLE_VENV_PATH, "bin") + ":" + env['PATH']
-        venv_libdir = os.path.join(settings.ANSIBLE_VENV_PATH, "lib")
->>>>>>> 3c7a0b55
         env.pop('PYTHONPATH', None)  # default to none if no python_ver matches
         if os.path.isdir(os.path.join(venv_libdir, "python2.7")):
             env['PYTHONPATH'] = os.path.join(venv_libdir, "python2.7", "site-packages") + ":"
@@ -1010,16 +992,10 @@
                 )
 
         except Exception:
-<<<<<<< HEAD
             # run_pexpect does not throw exceptions for cancel or timeout
             # this could catch programming or file system errors
             tb = traceback.format_exc()
             logger.exception('%s Exception occurred while running task', instance.log_format)
-=======
-            if status != 'canceled':
-                tb = traceback.format_exc()
-                logger.exception('%s Exception occurred while running task', instance.log_format)
->>>>>>> 3c7a0b55
         finally:
             try:
                 if stdout_handle:
@@ -1292,9 +1268,6 @@
                 extra_vars.update(json.loads(job.display_extra_vars()))
             else:
                 extra_vars.update(json.loads(job.decrypted_extra_vars()))
-<<<<<<< HEAD
-        extra_vars_path = self.build_extra_vars_file(vars=extra_vars, **kwargs)
-=======
 
         # By default, all extra vars disallow Jinja2 template usage for
         # security reasons; top level key-values defined in JT.extra_vars, however,
@@ -1309,7 +1282,6 @@
             safe_dict=safe_dict,
             **kwargs
         )
->>>>>>> 3c7a0b55
         args.extend(['-e', '@%s' % (extra_vars_path)])
 
         # Add path to playbook (relative to project.local_path).
