# Copyright (c) 2015 Ansible, Inc.
# All Rights Reserved.

# Python
import os
import sys
import logging

# Django
from django.db.models import Q
from django.contrib.auth.models import User
from django.contrib.contenttypes.models import ContentType

# Django REST Framework
from rest_framework.exceptions import ParseError, PermissionDenied, ValidationError

# AWX
from awx.main.utils import * # noqa
from awx.main.models import * # noqa
from awx.main.models.unified_jobs import ACTIVE_STATES
from awx.main.models.mixins import ResourceMixin
from awx.api.license import LicenseForbids
from awx.main.task_engine import TaskSerializer
from awx.main.conf import tower_settings

__all__ = ['get_user_queryset', 'check_user_access',
           'user_accessible_objects',
           'user_admin_role', 'StateConflict',]

PERMISSION_TYPES = [
    PERM_INVENTORY_ADMIN,
    PERM_INVENTORY_READ,
    PERM_INVENTORY_WRITE,
    PERM_INVENTORY_DEPLOY,
    PERM_INVENTORY_CHECK,
]

PERMISSION_TYPES_ALLOWING_INVENTORY_READ = [
    PERM_INVENTORY_ADMIN,
    PERM_INVENTORY_WRITE,
    PERM_INVENTORY_READ,
]

PERMISSION_TYPES_ALLOWING_INVENTORY_WRITE = [
    PERM_INVENTORY_ADMIN,
    PERM_INVENTORY_WRITE,
]

PERMISSION_TYPES_ALLOWING_INVENTORY_ADMIN = [
    PERM_INVENTORY_ADMIN,
]

logger = logging.getLogger('awx.main.access')

access_registry = {
    # <model_class>: [<access_class>, ...],
    # ...
}

class StateConflict(ValidationError):
    status_code = 409

def register_access(model_class, access_class):
    access_classes = access_registry.setdefault(model_class, [])
    access_classes.append(access_class)

@property
def user_admin_role(self):
    role = Role.objects.get(
        content_type=ContentType.objects.get_for_model(User),
        object_id=self.id,
        role_field='admin_role'
    )
    # Trick the user.admin_role so that the signal filtering for RBAC activity stream works as intended.
    role.parents = [org.admin_role.pk for org in self.organizations]
    return role

def user_accessible_objects(user, role_name):
    return ResourceMixin._accessible_objects(User, user, role_name)

def get_user_queryset(user, model_class):
    '''
    Return a queryset for the given model_class containing only the instances
    that should be visible to the given user.
    '''
    querysets = []
    for access_class in access_registry.get(model_class, []):
        access_instance = access_class(user)
        querysets.append(access_instance.get_queryset())
    if not querysets:
        return model_class.objects.none()
    elif len(querysets) == 1:
        return querysets[0]
    else:
        queryset = model_class.objects.all()
        for qs in querysets:
            queryset = queryset.filter(pk__in=qs.values_list('pk', flat=True))
        return queryset

def check_user_access(user, model_class, action, *args, **kwargs):
    '''
    Return True if user can perform action against model_class with the
    provided parameters.
    '''
    for access_class in access_registry.get(model_class, []):
        access_instance = access_class(user)
        access_method = getattr(access_instance, 'can_%s' % action, None)
        if not access_method:
            logger.debug('%s.%s not found', access_instance.__class__.__name__,
                         'can_%s' % action)
            continue
        result = access_method(*args, **kwargs)
        logger.debug('%s.%s %r returned %r', access_instance.__class__.__name__,
                     access_method.__name__, args, result)
        if result:
            return result
    return False

def get_user_capabilities(user, instance, **kwargs):
    '''
    Returns a dictionary of capabilities the user has on the particular
    instance.  *NOTE* This is not a direct mapping of can_* methods into this
    dictionary, it is intended to munge some queries in a way that is
    convenient for the user interface to consume and hide or show various
    actions in the interface.
    '''
    for access_class in access_registry.get(type(instance), []):
        return access_class(user).get_user_capabilities(instance, **kwargs)
    return None

def check_superuser(func):
    '''
    check_superuser is a decorator that provides a simple short circuit
    for access checks. If the User object is a superuser, return True, otherwise
    execute the logic of the can_access method.
    '''
    def wrapper(self, *args, **kwargs):
        if self.user.is_superuser:
            return True
        return func(self, *args, **kwargs)
    return wrapper

class BaseAccess(object):
    '''
    Base class for checking user access to a given model.  Subclasses should
    define the model attribute, override the get_queryset method to return only
    the instances the user should be able to view, and override/define can_*
    methods to verify a user's permission to perform a particular action.
    '''

    model = None

    def __init__(self, user):
        self.user = user

    def get_queryset(self):
        if self.user.is_superuser or self.user.is_system_auditor:
            return self.model.objects.all()
        else:
            return self.model.objects.none()

    def can_read(self, obj):
        return bool(obj and self.get_queryset().filter(pk=obj.pk).exists())

    def can_add(self, data):
        return self.user.is_superuser

    def can_change(self, obj, data):
        return self.user.is_superuser

    def can_write(self, obj, data):
        # Alias for change.
        return self.can_change(obj, data)

    def can_admin(self, obj, data):
        # Alias for can_change.  Can be overridden if admin vs. user change
        # permissions need to be different.
        return self.can_change(obj, data)

    def can_delete(self, obj):
        return self.user.is_superuser

    def can_attach(self, obj, sub_obj, relationship, data,
                   skip_sub_obj_read_check=False):
        if skip_sub_obj_read_check:
            return self.can_change(obj, None)
        else:
            return bool(self.can_change(obj, None) and
                        self.user.can_access(type(sub_obj), 'read', sub_obj))

    def can_unattach(self, obj, sub_obj, relationship, data=None):
        return self.can_change(obj, data)

    def check_license(self, add_host=False, feature=None, check_expiration=True):
        reader = TaskSerializer()
        validation_info = reader.from_database()
        if ('test' in sys.argv or 'py.test' in sys.argv[0] or 'jenkins' in sys.argv) and not os.environ.get('SKIP_LICENSE_FIXUP_FOR_TEST', ''):
            validation_info['free_instances'] = 99999999
            validation_info['time_remaining'] = 99999999
            validation_info['grace_period_remaining'] = 99999999

        if check_expiration and validation_info.get('time_remaining', None) is None:
            raise PermissionDenied("License is missing.")
        if check_expiration and validation_info.get("grace_period_remaining") <= 0:
            raise PermissionDenied("License has expired.")

        free_instances = validation_info.get('free_instances', 0)
        available_instances = validation_info.get('available_instances', 0)
        if add_host and free_instances == 0:
            raise PermissionDenied("License count of %s instances has been reached." % available_instances)
        elif add_host and free_instances < 0:
            raise PermissionDenied("License count of %s instances has been exceeded." % available_instances)
        elif not add_host and free_instances < 0:
            raise PermissionDenied("Host count exceeds available instances.")

        if feature is not None:
            if "features" in validation_info and not validation_info["features"].get(feature, False):
                raise LicenseForbids("Feature %s is not enabled in the active license." % feature)
            elif "features" not in validation_info:
                raise LicenseForbids("Features not found in active license.")

    def get_user_capabilities(self, obj, method_list=[], parent_obj=None):
        user_capabilities = {}

        # Custom ordering to loop through methods so we can reuse earlier calcs
        for display_method in ['edit', 'delete', 'start', 'schedule', 'copy', 'adhoc', 'unattach']:
            if display_method not in method_list:
                continue

            # Grab the answer from the cache, if available
            if hasattr(obj, 'capabilities_cache') and display_method in obj.capabilities_cache:
                user_capabilities[display_method] = obj.capabilities_cache[display_method]
                continue

            # Aliases for going form UI language to API language
            if display_method == 'edit':
                method = 'change'
            elif display_method == 'copy':
                method = 'add'
            elif display_method == 'adhoc':
                method = 'run_ad_hoc_commands'
            else:
                method = display_method

            # Shortcuts in certain cases by deferring to earlier property
            if display_method == 'schedule' and 'edit' in user_capabilities:
                user_capabilities['schedule'] = user_capabilities['edit']
                continue
            elif display_method == 'delete' and not isinstance(obj, (User, UnifiedJob)):
                user_capabilities['delete'] = user_capabilities['edit']
                continue
            if display_method == 'copy' and isinstance(obj, JobTemplate):
                validation_errors, resources_needed_to_start = obj.resource_validation_data()
                if validation_errors:
                    user_capabilities['copy'] = False
                    continue

            # Preprocessing before the access method is called
            data = {}
            if method == 'add' and isinstance(obj, JobTemplate):
                data['reference_obj'] = obj

            # Compute permission
            access_method = getattr(self, "can_%s" % method)
            if method in ['change']: # 3 args
                user_capabilities[display_method] = access_method(obj, data)
            elif method in ['delete', 'start', 'run_ad_hoc_commands']: # 2 args
                user_capabilities[display_method] = access_method(obj)
            elif method in ['add']: # 2 args with data
                user_capabilities[display_method] = access_method(data)
            elif method in ['attach', 'unattach']: # parent/sub-object call
                if type(parent_obj) == Team:
                    relationship = 'parents'
                    parent_obj = parent_obj.member_role
                else:
                    relationship = 'members'
                user_capabilities[display_method] = access_method(
                    obj, parent_obj, relationship, skip_sub_obj_read_check=True, data=data)

        return user_capabilities


class UserAccess(BaseAccess):
    '''
    I can see user records when:
     - I'm a useruser
     - I'm in a role with them (such as in an organization or team)
     - They are in a role which includes a role of mine
     - I am in a role that includes a role of theirs
    I can change some fields for a user (mainly password) when I am that user.
    I can change all fields for a user (admin access) or delete when:
     - I'm a superuser.
     - I'm their org admin.
    '''

    model = User

    def get_queryset(self):
        if self.user.is_superuser or self.user.is_system_auditor:
            return User.objects.all()

        if tower_settings.ORG_ADMINS_CAN_SEE_ALL_USERS and \
                (self.user.admin_of_organizations.exists() or self.user.auditor_of_organizations.exists()):
            return User.objects.all()

        return (
            User.objects.filter(
                pk__in=Organization.accessible_objects(self.user, 'read_role').values('member_role__members')
            ) |
            User.objects.filter(
                pk=self.user.id
            ) |
            User.objects.filter(
                pk__in=Role.objects.filter(singleton_name__in = [ROLE_SINGLETON_SYSTEM_ADMINISTRATOR, ROLE_SINGLETON_SYSTEM_AUDITOR]).values('members')
            )
        ).distinct()


    def can_add(self, data):
        if data is not None and ('is_superuser' in data or 'is_system_auditor' in data):
            if (to_python_boolean(data.get('is_superuser', 'false'), allow_none=True) or
                    to_python_boolean(data.get('is_system_auditor', 'false'), allow_none=True)) and not self.user.is_superuser:
                return False
        if self.user.is_superuser:
            return True
        return Organization.accessible_objects(self.user, 'admin_role').exists()

    def can_change(self, obj, data):
        if data is not None and ('is_superuser' in data or 'is_system_auditor' in data):
            if (to_python_boolean(data.get('is_superuser', 'false'), allow_none=True) or
                    to_python_boolean(data.get('is_system_auditor', 'false'), allow_none=True)) and not self.user.is_superuser:
                return False
        # A user can be changed if they are themselves, or by org admins or
        # superusers.  Change permission implies changing only certain fields
        # that a user should be able to edit for themselves.
        return bool(self.user == obj or self.can_admin(obj, data))

    @check_superuser
    def can_admin(self, obj, data):
        return Organization.objects.filter(member_role__members=obj, admin_role__members=self.user).exists()

    def can_delete(self, obj):
        if obj == self.user:
            # cannot delete yourself
            return False
        super_users = User.objects.filter(is_superuser=True)
        if obj.is_superuser and super_users.count() == 1:
            # cannot delete the last active superuser
            return False
        if self.user.is_superuser:
            return True
        return False

    def can_attach(self, obj, sub_obj, relationship, *args, **kwargs):
        "Reverse obj and sub_obj, defer to RoleAccess if this is a role assignment."
        if relationship == 'roles':
            role_access = RoleAccess(self.user)
            return role_access.can_attach(sub_obj, obj, 'members', *args, **kwargs)
        return super(UserAccess, self).can_attach(obj, sub_obj, relationship, *args, **kwargs)

    def can_unattach(self, obj, sub_obj, relationship, *args, **kwargs):
        if relationship == 'roles':
            role_access = RoleAccess(self.user)
            return role_access.can_unattach(sub_obj, obj, 'members', *args, **kwargs)
        return super(UserAccess, self).can_unattach(obj, sub_obj, relationship, *args, **kwargs)


class OrganizationAccess(BaseAccess):
    '''
    I can see organizations when:
     - I am a superuser.
     - I am an admin or user in that organization.
    I can change or delete organizations when:
     - I am a superuser.
     - I'm an admin of that organization.
    '''

    model = Organization

    def get_queryset(self):
        qs = self.model.accessible_objects(self.user, 'read_role')
        return qs.select_related('created_by', 'modified_by').all()

    @check_superuser
    def can_change(self, obj, data):
        return self.user in obj.admin_role

    def can_delete(self, obj):
        self.check_license(feature='multiple_organizations', check_expiration=False)
        is_change_possible = self.can_change(obj, None)
        if not is_change_possible:
            return False
        active_jobs = []
        active_jobs.extend([dict(type="job", id=o.id)
                            for o in Job.objects.filter(project__in=obj.projects.all(), status__in=ACTIVE_STATES)])
        active_jobs.extend([dict(type="project_update", id=o.id)
                            for o in ProjectUpdate.objects.filter(project__in=obj.projects.all(), status__in=ACTIVE_STATES)])
        active_jobs.extend([dict(type="inventory_update", id=o.id)
                            for o in InventoryUpdate.objects.filter(inventory_source__inventory__organization=obj, status__in=ACTIVE_STATES)])
        if len(active_jobs) > 0:
            raise StateConflict({"conflict": "Resource is being used by running jobs",
                                 "active_jobs": active_jobs})
        return True

class InventoryAccess(BaseAccess):
    '''
    I can see inventory when:
     - I'm a superuser.
     - I'm an org admin of the inventory's org.
     - I have read, write or admin permissions on it.
    I can change inventory when:
     - I'm a superuser.
     - I'm an org admin of the inventory's org.
     - I have write or admin permissions on it.
    I can delete inventory when:
     - I'm a superuser.
     - I'm an org admin of the inventory's org.
     - I have admin permissions on it.
    I can run ad hoc commands when:
     - I'm a superuser.
     - I'm an org admin of the inventory's org.
     - I have read/write/admin permission on an inventory with the run_ad_hoc_commands flag set.
    '''

    model = Inventory

    def get_queryset(self, allowed=None, ad_hoc=None):
        qs = self.model.accessible_objects(self.user, 'read_role')
        return qs.select_related('created_by', 'modified_by', 'organization').all()

    @check_superuser
    def can_read(self, obj):
        return self.user in obj.read_role

    @check_superuser
    def can_use(self, obj):
        return self.user in obj.use_role

    @check_superuser
    def can_add(self, data):
        # If no data is specified, just checking for generic add permission?
        if not data:
            return Organization.accessible_objects(self.user, 'admin_role').exists()

        org_pk = get_pk_from_dict(data, 'organization')
        org = get_object_or_400(Organization, pk=org_pk)
        return self.user in org.admin_role

    @check_superuser
    def can_change(self, obj, data):
        return self.can_admin(obj, data)

    @check_superuser
    def can_admin(self, obj, data):
        # Verify that the user has access to the new organization if moving an
        # inventory to a new organization.
        org_pk = get_pk_from_dict(data, 'organization')
        if obj and org_pk and obj.organization.pk != org_pk:
            org = get_object_or_400(Organization, pk=org_pk)
            if self.user not in org.admin_role:
                return False
        # Otherwise, just check for admin permission.
        return self.user in obj.admin_role

    def can_delete(self, obj):
        is_can_admin = self.can_admin(obj, None)
        if not is_can_admin:
            return False
        active_jobs = []
        active_jobs.extend([dict(type="job", id=o.id)
                           for o in Job.objects.filter(inventory=obj, status__in=ACTIVE_STATES)])
        active_jobs.extend([dict(type="inventory_update", id=o.id)
                            for o in InventoryUpdate.objects.filter(inventory_source__inventory=obj, status__in=ACTIVE_STATES)])
        if len(active_jobs) > 0:
            raise StateConflict({"conflict": "Resource is being used by running jobs",
                                 "active_jobs": active_jobs})
        return True

    def can_run_ad_hoc_commands(self, obj):
        return self.user in obj.adhoc_role

class HostAccess(BaseAccess):
    '''
    I can see hosts whenever I can see their inventory.
    I can change or delete hosts whenver I can change their inventory.
    '''

    model = Host

    def get_queryset(self):
        inv_qs = Inventory.accessible_objects(self.user, 'read_role')
        qs = self.model.objects.filter(inventory__in=inv_qs)
        qs = qs.select_related('created_by', 'modified_by', 'inventory',
                               'last_job__job_template',
                               'last_job_host_summary__job')
        qs =qs.prefetch_related('groups').all()
        return qs

    def can_read(self, obj):
        return obj and self.user in obj.inventory.read_role

    def can_add(self, data):
        if not data:  # So the browseable API will work
            return Inventory.accessible_objects(self.user, 'admin_role').exists()

        # Checks for admin or change permission on inventory.
        inventory_pk = get_pk_from_dict(data, 'inventory')
        inventory = get_object_or_400(Inventory, pk=inventory_pk)
        if self.user not in inventory.admin_role:
            return False

        # Check to see if we have enough licenses
        self.check_license(add_host=True)
        return True

    def can_change(self, obj, data):
        # Prevent moving a host to a different inventory.
        inventory_pk = get_pk_from_dict(data, 'inventory')
        if obj and inventory_pk and obj.inventory.pk != inventory_pk:
            raise PermissionDenied('Unable to change inventory on a host.')
        # Checks for admin or change permission on inventory, controls whether
        # the user can edit variable data.
        return obj and self.user in obj.inventory.admin_role

    def can_attach(self, obj, sub_obj, relationship, data,
                   skip_sub_obj_read_check=False):
        if not super(HostAccess, self).can_attach(obj, sub_obj, relationship,
                                                  data, skip_sub_obj_read_check):
            return False
        # Prevent assignments between different inventories.
        if obj.inventory != sub_obj.inventory:
            raise ParseError('Cannot associate two items from different inventories.')
        return True

    def can_delete(self, obj):
        return obj and self.user in obj.inventory.admin_role

class GroupAccess(BaseAccess):
    '''
    I can see groups whenever I can see their inventory.
    I can change or delete groups whenever I can change their inventory.
    '''

    model = Group

    def get_queryset(self):
        qs = Group.objects.filter(inventory__in=Inventory.accessible_objects(self.user, 'read_role'))
        qs = qs.select_related('created_by', 'modified_by', 'inventory')
        return qs.prefetch_related('parents', 'children', 'inventory_source').all()

    def can_read(self, obj):
        return obj and self.user in obj.inventory.read_role

    def can_add(self, data):
        if not data or 'inventory' not in data:
            return False
        # Checks for admin or change permission on inventory.
        inventory_pk = get_pk_from_dict(data, 'inventory')
        inventory = get_object_or_400(Inventory, pk=inventory_pk)
        return self.user in inventory.admin_role

    def can_change(self, obj, data):
        # Prevent moving a group to a different inventory.
        inventory_pk = get_pk_from_dict(data, 'inventory')
        if obj and inventory_pk and obj.inventory.pk != inventory_pk:
            raise PermissionDenied('Unable to change inventory on a group.')
        # Checks for admin or change permission on inventory, controls whether
        # the user can attach subgroups or edit variable data.
        return obj and self.user in obj.inventory.admin_role

    def can_attach(self, obj, sub_obj, relationship, data,
                   skip_sub_obj_read_check=False):
        if not super(GroupAccess, self).can_attach(obj, sub_obj, relationship,
                                                   data, skip_sub_obj_read_check):
            return False
        # Prevent assignments between different inventories.
        if obj.inventory != sub_obj.inventory:
            raise ParseError('Cannot associate two items from different inventories.')
        # Prevent group from being assigned as its own (grand)child.
        if type(obj) == type(sub_obj):
            parent_pks = set(obj.all_parents.values_list('pk', flat=True))
            parent_pks.add(obj.pk)
            child_pks = set(sub_obj.all_children.values_list('pk', flat=True))
            child_pks.add(sub_obj.pk)
            if parent_pks & child_pks:
                return False
        return True

    def can_delete(self, obj):
        is_delete_allowed = bool(obj and self.user in obj.inventory.admin_role)
        if not is_delete_allowed:
            return False
        active_jobs = []
        active_jobs.extend([dict(type="inventory_update", id=o.id)
                            for o in InventoryUpdate.objects.filter(inventory_source__in=obj.inventory_sources.all(), status__in=ACTIVE_STATES)])
        if len(active_jobs) > 0:
            raise StateConflict({"conflict": "Resource is being used by running jobs",
                                 "active_jobs": active_jobs})
        return True

    def can_start(self, obj):
        # Used as another alias to inventory_source start access
        if obj and obj.inventory_source:
            return self.user.can_access(InventorySource, 'start', obj.inventory_source)
        return False

class InventorySourceAccess(BaseAccess):
    '''
    I can see inventory sources whenever I can see their group or inventory.
    I can change inventory sources whenever I can change their group.
    '''

    model = InventorySource

    def get_queryset(self):
        qs = self.model.objects.all()
        qs = qs.select_related('created_by', 'modified_by', 'group', 'inventory')
        inventory_ids = self.user.get_queryset(Inventory)
        return qs.filter(Q(inventory_id__in=inventory_ids) |
                         Q(group__inventory_id__in=inventory_ids))

    def can_read(self, obj):
        if obj and obj.group:
            return self.user.can_access(Group, 'read', obj.group)
        elif obj and obj.inventory:
            return self.user.can_access(Inventory, 'read', obj.inventory)
        else:
            return False

    def can_add(self, data):
        # Automatically created from group or management command.
        return False

    def can_change(self, obj, data):
        # Checks for admin or change permission on group.
        if obj and obj.group:
            return self.user.can_access(Group, 'change', obj.group, None)
        # Can't change inventory sources attached to only the inventory, since
        # these are created automatically from the management command.
        else:
            return False

    def can_start(self, obj):
        if obj and obj.group:
            return obj.can_update and self.user in obj.group.inventory.update_role
        elif obj and obj.inventory:
            return obj.can_update and self.user in obj.inventory.update_role
        return False


class InventoryUpdateAccess(BaseAccess):
    '''
    I can see inventory updates when I can see the inventory source.
    I can change inventory updates whenever I can change their source.
    I can delete when I can change/delete the inventory source.
    '''

    model = InventoryUpdate

    def get_queryset(self):
        qs = InventoryUpdate.objects.distinct()
        qs = qs.select_related('created_by', 'modified_by', 'inventory_source__group',
                               'inventory_source__inventory')
        inventory_sources_qs = self.user.get_queryset(InventorySource)
        return qs.filter(inventory_source__in=inventory_sources_qs)

    def can_cancel(self, obj):
        if not obj.can_cancel:
            return False
        if self.user.is_superuser or self.user == obj.created_by:
            return True
        # Inventory cascade deletes to inventory update, descends from org admin
        return self.user in obj.inventory_source.inventory.admin_role

    def can_start(self, obj):
        # For relaunching
        if obj and obj.inventory_source:
            access = InventorySourceAccess(self.user)
            return access.can_start(obj.inventory_source)
        return False

    @check_superuser
    def can_delete(self, obj):
        return self.user in obj.inventory_source.inventory.admin_role

class CredentialAccess(BaseAccess):
    '''
    I can see credentials when:
     - I'm a superuser.
     - It's a user credential and it's my credential.
     - It's a user credential and I'm an admin of an organization where that
       user is a member of admin of the organization.
     - It's a team credential and I'm an admin of the team's organization.
     - It's a team credential and I'm a member of the team.
    I can change/delete when:
     - I'm a superuser.
     - It's my user credential.
     - It's a user credential for a user in an org I admin.
     - It's a team credential for a team in an org I admin.
    '''

    model = Credential

    def get_queryset(self):
        """Return the queryset for credentials, based on what the user is
        permitted to see.
        """
        qs = self.model.accessible_objects(self.user, 'read_role')
        return qs.select_related('created_by', 'modified_by').all()

    @check_superuser
    def can_read(self, obj):
        return self.user in obj.read_role

    @check_superuser
    def can_add(self, data):
        if not data:  # So the browseable API will work
            return True
        user_pk = get_pk_from_dict(data, 'user')
        if user_pk:
            user_obj = get_object_or_400(User, pk=user_pk)
            return check_user_access(self.user, User, 'change', user_obj, None)
        team_pk = get_pk_from_dict(data, 'team')
        if team_pk:
            team_obj = get_object_or_400(Team, pk=team_pk)
            return check_user_access(self.user, Team, 'change', team_obj, None)
        organization_pk = get_pk_from_dict(data, 'organization')
        if organization_pk:
            organization_obj = get_object_or_400(Organization, pk=organization_pk)
            return check_user_access(self.user, Organization, 'change', organization_obj, None)
        return False

    @check_superuser
    def can_use(self, obj):
        return self.user in obj.use_role

    @check_superuser
    def can_change(self, obj, data):
        if not obj:
            return False

        # Cannot change the organization for a credential after it's been created
        if data and 'organization' in data:
            organization_pk = get_pk_from_dict(data, 'organization')
            if (organization_pk and (not obj.organization or organization_pk != obj.organization.id)) \
                    or (not organization_pk and obj.organization):
                return False

        print(self.user in obj.admin_role)
        return self.user in obj.admin_role

    def can_delete(self, obj):
        # Unassociated credentials may be marked deleted by anyone, though we
        # shouldn't ever end up with those.
        #if obj.user is None and obj.team is None:
        #    return True
        return self.can_change(obj, None)

class TeamAccess(BaseAccess):
    '''
    I can see a team when:
     - I'm a superuser.
     - I'm an admin of the team
     - I'm a member of that team.
    I can create/change a team when:
     - I'm a superuser.
     - I'm an admin for the team
    '''

    model = Team

    def get_queryset(self):
        qs = self.model.accessible_objects(self.user, 'read_role')
        return qs.select_related('created_by', 'modified_by', 'organization').all()

    @check_superuser
    def can_add(self, data):
        if not data:  # So the browseable API will work
            return Organization.accessible_objects(self.user, 'admin_role').exists()
        org_pk = get_pk_from_dict(data, 'organization')
        org = get_object_or_400(Organization, pk=org_pk)
        if self.user in org.admin_role:
            return True
        return False

    def can_change(self, obj, data):
        # Prevent moving a team to a different organization.
        org_pk = get_pk_from_dict(data, 'organization')
        if obj and org_pk and obj.organization.pk != org_pk:
            raise PermissionDenied('Unable to change organization on a team.')
        if self.user.is_superuser:
            return True
        return self.user in obj.admin_role

    def can_delete(self, obj):
        return self.can_change(obj, None)

    def can_attach(self, obj, sub_obj, relationship, *args, **kwargs):
        """Reverse obj and sub_obj, defer to RoleAccess if this is an assignment
        of a resource role to the team."""
        if isinstance(sub_obj, Role):
            if sub_obj.content_object is None:
                raise PermissionDenied("The {} role cannot be assigned to a team".format(sub_obj.name))
            elif isinstance(sub_obj.content_object, User):
                raise PermissionDenied("The admin_role for a User cannot be assigned to a team")

            if isinstance(sub_obj.content_object, ResourceMixin):
                role_access = RoleAccess(self.user)
                return role_access.can_attach(sub_obj, obj, 'member_role.parents',
                                              *args, **kwargs)
        return super(TeamAccess, self).can_attach(obj, sub_obj, relationship,
                                                  *args, **kwargs)

    def can_unattach(self, obj, sub_obj, relationship, *args, **kwargs):
        if isinstance(sub_obj, Role):
            if isinstance(sub_obj.content_object, ResourceMixin):
                role_access = RoleAccess(self.user)
                return role_access.can_unattach(sub_obj, obj, 'member_role.parents',
                                                *args, **kwargs)
        return super(TeamAccess, self).can_unattach(obj, sub_obj, relationship,
                                                    *args, **kwargs)

class ProjectAccess(BaseAccess):
    '''
    I can see projects when:
     - I am a superuser.
     - I am an admin in an organization associated with the project.
     - I am a user in an organization associated with the project.
     - I am on a team associated with the project.
     - I have been explicitly granted permission to run/check jobs using the
       project.
     - I created the project but it isn't associated with an organization
    I can change/delete when:
     - I am a superuser.
     - I am an admin in an organization associated with the project.
     - I created the project but it isn't associated with an organization
    '''

    model = Project

    def get_queryset(self):
        if self.user.is_superuser or self.user.is_system_auditor:
            return self.model.objects.all()
        qs = self.model.accessible_objects(self.user, 'read_role')
        return qs.select_related('modified_by', 'credential', 'current_job', 'last_job').all()

    @check_superuser
    def can_add(self, data):
        if not data:  # So the browseable API will work
            return Organization.accessible_objects(self.user, 'admin_role').exists()
        organization_pk = get_pk_from_dict(data, 'organization')
        org = get_object_or_400(Organization, pk=organization_pk)
        return self.user in org.admin_role

    @check_superuser
    def can_change(self, obj, data):
        return self.user in obj.admin_role

    def can_delete(self, obj):
        is_change_allowed = self.can_change(obj, None)
        if not is_change_allowed:
            return False
        active_jobs = []
        active_jobs.extend([dict(type="job", id=o.id)
                            for o in Job.objects.filter(project=obj, status__in=ACTIVE_STATES)])
        active_jobs.extend([dict(type="project_update", id=o.id)
                            for o in ProjectUpdate.objects.filter(project=obj, status__in=ACTIVE_STATES)])
        if len(active_jobs) > 0:
            raise StateConflict({"conflict": "Resource is being used by running jobs",
                                 "active_jobs": active_jobs})
        return True

    @check_superuser
    def can_start(self, obj):
        return obj and self.user in obj.update_role

class ProjectUpdateAccess(BaseAccess):
    '''
    I can see project updates when I can see the project.
    I can change when I can change the project.
    I can delete when I can change/delete the project.
    '''

    model = ProjectUpdate

    def get_queryset(self):
        if self.user.is_superuser or self.user.is_system_auditor:
            return self.model.objects.all()
        qs = ProjectUpdate.objects.distinct()
        qs = qs.select_related('created_by', 'modified_by', 'project')
        project_ids = set(self.user.get_queryset(Project).values_list('id', flat=True))
        return qs.filter(project_id__in=project_ids)

    @check_superuser
    def can_cancel(self, obj):
        if not obj.can_cancel:
            return False
        if self.user == obj.created_by:
            return True
        # Project updates cascade delete with project, admin role descends from org admin
        return self.user in obj.project.admin_role

    def can_start(self, obj):
        # for relaunching
        if obj and obj.project:
            return self.user in obj.project.update_role
        return False

    @check_superuser
    def can_delete(self, obj):
        return obj and self.user in obj.project.admin_role

class JobTemplateAccess(BaseAccess):
    '''
    I can see job templates when:
     - I am a superuser.
     - I can read the inventory, project and credential (which means I am an
       org admin or member of a team with access to all of the above).
     - I have permission explicitly granted to check/deploy with the inventory
       and project.

    This does not mean I would be able to launch a job from the template or
    edit the template.
    '''

    model = JobTemplate

    def get_queryset(self):
        if self.user.is_superuser or self.user.is_system_auditor:
            qs = self.model.objects.all()
        else:
            qs = self.model.accessible_objects(self.user, 'read_role')
        return qs.select_related('created_by', 'modified_by', 'inventory', 'project',
                                 'credential', 'cloud_credential', 'next_schedule').all()

    @check_superuser
    def can_read(self, obj):
        return self.user in obj.read_role

    def can_add(self, data):
        '''
        a user can create a job template if they are a superuser, an org admin
        of any org that the project is a member, or if they have user or team
        based permissions tying the project to the inventory source for the
        given action as well as the 'create' deploy permission.
        Users who are able to create deploy jobs can also run normal and check (dry run) jobs.
        '''
        if not data:  # So the browseable API will work
            return (
                Project.accessible_objects(self.user, 'use_role').exists() or
                Inventory.accessible_objects(self.user, 'use_role').exists())

        # if reference_obj is provided, determine if it can be coppied
        reference_obj = data.pop('reference_obj', None)

        if 'job_type' in data and data['job_type'] == PERM_INVENTORY_SCAN:
            self.check_license(feature='system_tracking')

        if 'survey_enabled' in data and data['survey_enabled']:
            self.check_license(feature='surveys')

        if self.user.is_superuser:
            return True

        def get_value(Class, field):
            if reference_obj:
                return getattr(reference_obj, field, None)
            else:
                pk = get_pk_from_dict(data, field)
                if pk:
                    return get_object_or_400(Class, pk=pk)
                else:
                    return None

        # If a credential is provided, the user should have use access to it.
        credential = get_value(Credential, 'credential')
        if credential:
            if self.user not in credential.use_role:
                return False

        # If a cloud credential is provided, the user should have use access.
        cloud_credential = get_value(Credential, 'cloud_credential')
        if cloud_credential:
            if self.user not in cloud_credential.use_role:
                return False

        # If a network credential is provided, the user should have use access.
        network_credential = get_value(Credential, 'network_credential')
        if network_credential:
            if self.user not in network_credential.use_role:
                return False

        # If an inventory is provided, the user should have use access.
        inventory = get_value(Inventory, 'inventory')
        if inventory:
            if self.user not in inventory.use_role:
                return False

        project = get_value(Project, 'project')
        if 'job_type' in data and data['job_type'] == PERM_INVENTORY_SCAN:
            if inventory:
                accessible = self.user in inventory.use_role
            else:
                accessible = False
            if not project and accessible:
                return True
            elif not accessible:
                return False
        # If the user has admin access to the project (as an org admin), should
        # be able to proceed without additional checks.
        if project:
            return self.user in project.use_role
        else:
            return False

    def can_start(self, obj, validate_license=True):
        # Check license.
        if validate_license:
            self.check_license()
            if obj.job_type == PERM_INVENTORY_SCAN:
                self.check_license(feature='system_tracking')
            if obj.survey_enabled:
                self.check_license(feature='surveys')

        # Super users can start any job
        if self.user.is_superuser:
            return True

        if obj.job_type == PERM_INVENTORY_SCAN:
            # Scan job with default project, must have JT execute or be org admin
            if obj.project is None and obj.inventory:
                return (self.user in obj.execute_role or
                        self.user in obj.inventory.organization.admin_role)

        return self.user in obj.execute_role

    def can_change(self, obj, data):
        data_for_change = data
        if self.user not in obj.admin_role and not self.user.is_superuser:
            return False
        if data is not None:
            data = dict(data)

            if self.changes_are_non_sensitive(obj, data):
                if 'job_type' in data and obj.job_type != data['job_type'] and data['job_type'] == PERM_INVENTORY_SCAN:
                    self.check_license(feature='system_tracking')

                if 'survey_enabled' in data and obj.survey_enabled != data['survey_enabled'] and data['survey_enabled']:
                    self.check_license(feature='surveys')
                return True

            for required_field in ('credential', 'cloud_credential', 'network_credential', 'inventory', 'project'):
                required_obj = getattr(obj, required_field, None)
                if required_field not in data_for_change and required_obj is not None:
                    data_for_change[required_field] = required_obj.pk
        return self.can_read(obj) and self.can_add(data_for_change)

    def changes_are_non_sensitive(self, obj, data):
        '''
        Return true if the changes being made are considered nonsensitive, and
        thus can be made by a job template administrator which may not have access
        to the any inventory, project, or credentials associated with the template.
        '''
        # We are white listing fields that can
        field_whitelist = [
            'name', 'description', 'forks', 'limit', 'verbosity', 'extra_vars',
            'job_tags', 'force_handlers', 'skip_tags', 'ask_variables_on_launch',
            'ask_tags_on_launch', 'ask_job_type_on_launch', 'ask_skip_tags_on_launch',
            'ask_inventory_on_launch', 'ask_credential_on_launch', 'survey_enabled',

            # These fields are ignored, but it is convenient for QA to allow clients to post them
            'last_job_run', 'created', 'modified',
        ]

        for k, v in data.items():
            if hasattr(obj, k) and getattr(obj, k) != v:
                if k not in field_whitelist and v != getattr(obj, '%s_id' % k, None) \
                        and not (hasattr(obj, '%s_id' % k) and getattr(obj, '%s_id' % k) is None and v == ''): # Equate '' to None in the case of foreign keys
                    return False
        return True

    def can_update_sensitive_fields(self, obj, data):
        project_id = data.get('project', obj.project.id if obj.project else None)
        inventory_id = data.get('inventory', obj.inventory.id if obj.inventory else None)
        credential_id = data.get('credential', obj.credential.id if obj.credential else None)
        cloud_credential_id = data.get('cloud_credential', obj.cloud_credential.id if obj.cloud_credential else None)
        network_credential_id = data.get('network_credential', obj.network_credential.id if obj.network_credential else None)

        if project_id and self.user not in Project.objects.get(pk=project_id).use_role:
            return False
        if inventory_id and self.user not in Inventory.objects.get(pk=inventory_id).use_role:
            return False
        if credential_id and self.user not in Credential.objects.get(pk=credential_id).use_role:
            return False
        if cloud_credential_id and self.user not in Credential.objects.get(pk=cloud_credential_id).use_role:
            return False
        if network_credential_id and self.user not in Credential.objects.get(pk=network_credential_id).use_role:
            return False

        return True

    def can_delete(self, obj):
        is_delete_allowed = self.user.is_superuser or self.user in obj.admin_role
        if not is_delete_allowed:
            return False
        active_jobs = [dict(type="job", id=o.id)
                       for o in obj.jobs.filter(status__in=ACTIVE_STATES)]
        if len(active_jobs) > 0:
            raise StateConflict({"conflict": "Resource is being used by running jobs",
                                 "active_jobs": active_jobs})
        return True

class JobAccess(BaseAccess):
    '''
    I can see jobs when:
     - I am a superuser.
     - I can see its job template
     - I am an admin or auditor of the organization which contains its inventory
     - I am an admin or auditor of the organization which contains its project
    I can delete jobs when:
     - I am an admin of the organization which contains its inventory
     - I am an admin of the organization which contains its project
    '''

    model = Job

    def get_queryset(self):
        qs = self.model.objects.distinct()
        qs = qs.select_related('created_by', 'modified_by', 'job_template', 'inventory',
                               'project', 'credential', 'cloud_credential', 'job_template')
        qs = qs.prefetch_related('unified_job_template')
        if self.user.is_superuser or self.user.is_system_auditor:
            return qs.all()

        qs_jt = qs.filter(
            job_template__in=JobTemplate.accessible_objects(self.user, 'read_role')
        )

        org_access_qs = Organization.objects.filter(
            Q(admin_role__members=self.user) | Q(auditor_role__members=self.user))
        if not org_access_qs.exists():
            return qs_jt

        return qs.filter(
            Q(job_template__in=JobTemplate.accessible_objects(self.user, 'read_role')) |
            Q(inventory__organization__in=org_access_qs) |
            Q(project__organization__in=org_access_qs)).distinct()

    def can_add(self, data):
        if not data:  # So the browseable API will work
            return True
        if not self.user.is_superuser:
            return False


        add_data = dict(data.items())

        # If a job template is provided, the user should have read access to it.
        job_template_pk = get_pk_from_dict(data, 'job_template')
        if job_template_pk:
            job_template = get_object_or_400(JobTemplate, pk=job_template_pk)
            add_data.setdefault('inventory', job_template.inventory.pk)
            add_data.setdefault('project', job_template.project.pk)
            add_data.setdefault('job_type', job_template.job_type)
            if job_template.credential:
                add_data.setdefault('credential', job_template.credential.pk)
        else:
            job_template = None

        return True

    def can_change(self, obj, data):
        return obj.status == 'new' and self.can_read(obj) and self.can_add(data)

    @check_superuser
    def can_delete(self, obj):
        if obj.inventory is not None and self.user in obj.inventory.organization.admin_role:
            return True
        if (obj.project is not None and obj.project.organization is not None and
                self.user in obj.project.organization.admin_role):
            return True
        return False

    def can_start(self, obj):
        self.check_license()

        # A super user can relaunch a job
        if self.user.is_superuser:
            return True

        # If a user can launch the job template then they can relaunch a job from that
        # job template
        if obj.job_template is not None:
            return self.user in obj.job_template.execute_role

        inventory_access = self.user in obj.inventory.use_role
        credential_access = self.user in obj.credential.use_role

        org_access = self.user in obj.inventory.organization.admin_role
        project_access = obj.project is None or self.user in obj.project.admin_role

        return inventory_access and credential_access and (org_access or project_access)

    def can_cancel(self, obj):
        if not obj.can_cancel:
            return False
        # Delete access allows org admins to stop running jobs
        if self.user == obj.created_by or self.can_delete(obj):
            return True
        return obj.job_template is not None and self.user in obj.job_template.admin_role

class SystemJobTemplateAccess(BaseAccess):
    '''
    I can only see/manage System Job Templates if I'm a super user
    '''

    model = SystemJobTemplate

    def can_start(self, obj):
        return self.can_read(obj)

class SystemJobAccess(BaseAccess):
    '''
    I can only see manage System Jobs if I'm a super user
    '''
    model = SystemJob

<<<<<<< HEAD
    def can_start(self, obj):
        return False # no relaunching of system jobs
=======
# TODO:
class WorkflowJobTemplateNodeAccess(BaseAccess):
    '''
    I can see/use a WorkflowJobTemplateNode if I have permission to associated Workflow Job Template
    '''
    model = WorkflowJobTemplateNode

    def get_queryset(self):
        if self.user.is_superuser or self.user.is_system_auditor:
            return self.model.objects.all()

    @check_superuser
    def can_read(self, obj):
        return True

    @check_superuser
    def can_add(self, data):
        if not data:  # So the browseable API will work
            return True
        
        return True

    @check_superuser
    def can_change(self, obj, data):
        if self.can_add(data) is False:
            return False

        return True

    def can_delete(self, obj):
        return self.can_change(obj, None)

# TODO:
class WorkflowJobNodeAccess(BaseAccess):
    '''
    I can see/use a WorkflowJobNode if I have permission to associated Workflow Job
    '''
    model = WorkflowJobNode

    def get_queryset(self):
        if self.user.is_superuser or self.user.is_system_auditor:
            return self.model.objects.all()

    @check_superuser
    def can_read(self, obj):
        return True

    @check_superuser
    def can_add(self, data):
        if not data:  # So the browseable API will work
            return True
        
        return True

    @check_superuser
    def can_change(self, obj, data):
        if self.can_add(data) is False:
            return False

        return True

    def can_delete(self, obj):
        return self.can_change(obj, None)

# TODO: 
class WorkflowJobTemplateAccess(BaseAccess):
    '''
    I can only see/manage Workflow Job Templates if I'm a super user
    '''

    model = WorkflowJobTemplate

    def get_queryset(self):
        if self.user.is_superuser or self.user.is_system_auditor:
            qs = self.model.objects.all()
        else:
            qs = self.model.accessible_objects(self.user, 'read_role')
        return qs.select_related('created_by', 'modified_by', 'next_schedule').all()

    @check_superuser
    def can_read(self, obj):
        return self.user in obj.read_role

    def can_add(self, data):
        '''
        a user can create a job template if they are a superuser, an org admin
        of any org that the project is a member, or if they have user or team
        based permissions tying the project to the inventory source for the
        given action as well as the 'create' deploy permission.
        Users who are able to create deploy jobs can also run normal and check (dry run) jobs.
        '''
        if not data:  # So the browseable API will work
            return True

        # if reference_obj is provided, determine if it can be coppied
        reference_obj = data.pop('reference_obj', None)

        if 'survey_enabled' in data and data['survey_enabled']:
            self.check_license(feature='surveys')

        if self.user.is_superuser:
            return True

        def get_value(Class, field):
            if reference_obj:
                return getattr(reference_obj, field, None)
            else:
                pk = get_pk_from_dict(data, field)
                if pk:
                    return get_object_or_400(Class, pk=pk)
                else:
                    return None

        return False

    def can_start(self, obj, validate_license=True):
        # TODO: Are workflows allowed for all licenses ??
        # Check license.
        '''
        if validate_license:
            self.check_license()
            if obj.job_type == PERM_INVENTORY_SCAN:
                self.check_license(feature='system_tracking')
            if obj.survey_enabled:
                self.check_license(feature='surveys')
        '''

        # Super users can start any job
        if self.user.is_superuser:
            return True

        return self.can_read(obj)
        # TODO: We should use execute role rather than read role
        #return self.user in obj.execute_role

    def can_change(self, obj, data):
        data_for_change = data
        if self.user not in obj.admin_role and not self.user.is_superuser:
            return False
        if data is not None:
            data = dict(data)

            if 'survey_enabled' in data and obj.survey_enabled != data['survey_enabled'] and data['survey_enabled']:
                self.check_license(feature='surveys')
            return True

        return self.can_read(obj) and self.can_add(data_for_change)

    def can_delete(self, obj):
        is_delete_allowed = self.user.is_superuser or self.user in obj.admin_role
        if not is_delete_allowed:
            return False
        active_jobs = [dict(type="job", id=o.id)
                       for o in obj.jobs.filter(status__in=ACTIVE_STATES)]
        if len(active_jobs) > 0:
            raise StateConflict({"conflict": "Resource is being used by running jobs",
                                 "active_jobs": active_jobs})
        return True



class WorkflowJobAccess(BaseAccess):
    '''
    I can only see Workflow Jobs if I'm a super user
    '''
    model = WorkflowJob
>>>>>>> c6e11350

class AdHocCommandAccess(BaseAccess):
    '''
    I can only see/run ad hoc commands when:
    - I am a superuser.
    - I have read access to the inventory
    '''
    model = AdHocCommand

    def get_queryset(self):
        qs = self.model.objects.distinct()
        qs = qs.select_related('created_by', 'modified_by', 'inventory',
                               'credential')
        if self.user.is_superuser or self.user.is_system_auditor:
            return qs.all()

        inventory_qs = Inventory.accessible_objects(self.user, 'read_role')
        return qs.filter(inventory__in=inventory_qs)

    def can_add(self, data):
        if not data:  # So the browseable API will work
            return True

        self.check_license()

        # If a credential is provided, the user should have use access to it.
        credential_pk = get_pk_from_dict(data, 'credential')
        if credential_pk:
            credential = get_object_or_400(Credential, pk=credential_pk)
            if self.user not in credential.use_role:
                return False

        # Check that the user has the run ad hoc command permission on the
        # given inventory.
        inventory_pk = get_pk_from_dict(data, 'inventory')
        if inventory_pk:
            inventory = get_object_or_400(Inventory, pk=inventory_pk)
            if self.user not in inventory.adhoc_role:
                return False

        return True

    def can_change(self, obj, data):
        return False

    @check_superuser
    def can_delete(self, obj):
        return obj.inventory is not None and self.user in obj.inventory.organization.admin_role

    def can_start(self, obj):
        return self.can_add({
            'credential': obj.credential_id,
            'inventory': obj.inventory_id,
        })

    def can_cancel(self, obj):
        if not obj.can_cancel:
            return False
        if self.user == obj.created_by:
            return True
        return obj.inventory is not None and self.user in obj.inventory.admin_role

class AdHocCommandEventAccess(BaseAccess):
    '''
    I can see ad hoc command event records whenever I can read both ad hoc
    command and host.
    '''

    model = AdHocCommandEvent

    def get_queryset(self):
        qs = self.model.objects.distinct()
        qs = qs.select_related('ad_hoc_command', 'host')

        if self.user.is_superuser or self.user.is_system_auditor:
            return qs.all()
        ad_hoc_command_qs = self.user.get_queryset(AdHocCommand)
        host_qs = self.user.get_queryset(Host)
        return qs.filter(Q(host__isnull=True) | Q(host__in=host_qs),
                         ad_hoc_command__in=ad_hoc_command_qs)

    def can_add(self, data):
        return False

    def can_change(self, obj, data):
        return False

    def can_delete(self, obj):
        return False

class JobHostSummaryAccess(BaseAccess):
    '''
    I can see job/host summary records whenever I can read both job and host.
    '''

    model = JobHostSummary

    def get_queryset(self):
        qs = self.model.objects
        qs = qs.select_related('job', 'job__job_template', 'host')
        if self.user.is_superuser or self.user.is_system_auditor:
            return qs.all()
        job_qs = self.user.get_queryset(Job)
        host_qs = self.user.get_queryset(Host)
        return qs.filter(job__in=job_qs, host__in=host_qs)

    def can_add(self, data):
        return False

    def can_change(self, obj, data):
        return False

    def can_delete(self, obj):
        return False

class JobEventAccess(BaseAccess):
    '''
    I can see job event records whenever I can read both job and host.
    '''

    model = JobEvent

    def get_queryset(self):
        qs = self.model.objects.all()
        qs = qs.select_related('job', 'job__job_template', 'host', 'parent')
        qs = qs.prefetch_related('hosts', 'children')

        # Filter certain "internal" events generated by async polling.
        qs = qs.exclude(event__in=('runner_on_ok', 'runner_on_failed'),
                        event_data__icontains='"ansible_job_id": "',
                        event_data__contains='"module_name": "async_status"')

        if self.user.is_superuser or self.user.is_system_auditor:
            return qs.all()

        job_qs = self.user.get_queryset(Job)
        host_qs = self.user.get_queryset(Host)
        return qs.filter(Q(host__isnull=True) | Q(host__in=host_qs), job__in=job_qs)

    def can_add(self, data):
        return False

    def can_change(self, obj, data):
        return False

    def can_delete(self, obj):
        return False

class UnifiedJobTemplateAccess(BaseAccess):
    '''
    I can see a unified job template whenever I can see the same project,
    inventory source or job template.  Unified job templates do not include
    projects without SCM configured or inventory sources without a cloud
    source.
    '''

    model = UnifiedJobTemplate

    def get_queryset(self):
        qs = self.model.objects.all()
        project_qs = self.user.get_queryset(Project).filter(scm_type__in=[s[0] for s in Project.SCM_TYPE_CHOICES])
        inventory_source_qs = self.user.get_queryset(InventorySource).filter(source__in=CLOUD_INVENTORY_SOURCES)
        job_template_qs = self.user.get_queryset(JobTemplate)
        system_job_template_qs = self.user.get_queryset(SystemJobTemplate)
        workflow_job_template_qs = self.user.get_queryset(WorkflowJobTemplate)
        qs = qs.filter(Q(Project___in=project_qs) |
                       Q(InventorySource___in=inventory_source_qs) |
                       Q(JobTemplate___in=job_template_qs) |
                       Q(systemjobtemplate__in=system_job_template_qs) |
                       Q(workflowjobtemplate__in=workflow_job_template_qs))
        qs = qs.select_related(
            'created_by',
            'modified_by',
            'next_schedule',
            'last_job',
            'current_job',
        )

        # WISH - sure would be nice if the following worked, but it does not.
        # In the future, as django and polymorphic libs are upgraded, try again.

        #qs = qs.prefetch_related(
        #    'project',
        #    'inventory',
        #    'credential',
        #    'cloud_credential',
        #)

        return qs.all()

class UnifiedJobAccess(BaseAccess):
    '''
    I can see a unified job whenever I can see the same project update,
    inventory update or job.
    '''

    model = UnifiedJob

    def get_queryset(self):
        qs = self.model.objects.all()
        project_update_qs = self.user.get_queryset(ProjectUpdate)
        inventory_update_qs = self.user.get_queryset(InventoryUpdate).filter(source__in=CLOUD_INVENTORY_SOURCES)
        job_qs = self.user.get_queryset(Job)
        ad_hoc_command_qs = self.user.get_queryset(AdHocCommand)
        system_job_qs = self.user.get_queryset(SystemJob)
        workflow_job_qs = self.user.get_queryset(WorkflowJob)
        qs = qs.filter(Q(ProjectUpdate___in=project_update_qs) |
                       Q(InventoryUpdate___in=inventory_update_qs) |
                       Q(Job___in=job_qs) |
                       Q(AdHocCommand___in=ad_hoc_command_qs) |
                       Q(SystemJob___in=system_job_qs) |
                       Q(WorkflowJob___in=workflow_job_qs))
        qs = qs.select_related(
            'created_by',
            'modified_by',
        )
        qs = qs.prefetch_related(
            'unified_job_template',
        )

        # WISH - sure would be nice if the following worked, but it does not.
        # In the future, as django and polymorphic libs are upgraded, try again.

        #qs = qs.prefetch_related(
        #    'project',
        #    'inventory',
        #    'credential',
        #    'job_template',
        #    'inventory_source',
        #    'cloud_credential',
        #    'project___credential',
        #    'inventory_source___credential',
        #    'inventory_source___inventory',
        #    'job_template__inventory',
        #    'job_template__project',
        #    'job_template__credential',
        #    'job_template__cloud_credential',
        #)
        return qs.all()

class ScheduleAccess(BaseAccess):
    '''
    I can see a schedule if I can see it's related unified job, I can create them or update them if I have write access
    '''

    model = Schedule

    def get_queryset(self):
        qs = self.model.objects.all()
        qs = qs.select_related('created_by', 'modified_by')
        qs = qs.prefetch_related('unified_job_template')
        if self.user.is_superuser or self.user.is_system_auditor:
            return qs.all()
        job_template_qs = self.user.get_queryset(JobTemplate)
        inventory_source_qs = self.user.get_queryset(InventorySource)
        project_qs = self.user.get_queryset(Project)
        unified_qs = UnifiedJobTemplate.objects.filter(jobtemplate__in=job_template_qs) | \
            UnifiedJobTemplate.objects.filter(Q(project__in=project_qs)) | \
            UnifiedJobTemplate.objects.filter(Q(inventorysource__in=inventory_source_qs))
        return qs.filter(unified_job_template__in=unified_qs)

    @check_superuser
    def can_read(self, obj):
        if obj and obj.unified_job_template:
            job_class = obj.unified_job_template
            return self.user.can_access(type(job_class), 'read', obj.unified_job_template)
        else:
            return False

    @check_superuser
    def can_add(self, data):
        pk = get_pk_from_dict(data, 'unified_job_template')
        obj = get_object_or_400(UnifiedJobTemplate, pk=pk)
        if obj:
            return self.user.can_access(type(obj), 'change', obj, None)
        else:
            return False

    @check_superuser
    def can_change(self, obj, data):
        if obj and obj.unified_job_template:
            job_class = obj.unified_job_template
            return self.user.can_access(type(job_class), 'change', job_class, None)
        else:
            return False

    @check_superuser
    def can_delete(self, obj):
        if obj and obj.unified_job_template:
            job_class = obj.unified_job_template
            return self.user.can_access(type(job_class), 'change', job_class, None)
        else:
            return False

class NotificationTemplateAccess(BaseAccess):
    '''
    I can see/use a notification_template if I have permission to
    '''
    model = NotificationTemplate

    def get_queryset(self):
        qs = self.model.objects.all()
        if self.user.is_superuser or self.user.is_system_auditor:
            return qs
        return self.model.objects.filter(
            Q(organization__in=self.user.admin_of_organizations) |
            Q(organization__in=self.user.auditor_of_organizations)
        ).distinct()

    def can_read(self, obj):
        if self.user.is_superuser or self.user.is_system_auditor:
            return True
        if obj.organization is not None:
            if self.user in obj.organization.admin_role or self.user in obj.organization.auditor_role:
                return True
        return False

    @check_superuser
    def can_add(self, data):
        if not data:
            return Organization.accessible_objects(self.user, 'admin_role').exists()
        org_pk = get_pk_from_dict(data, 'organization')
        org = get_object_or_400(Organization, pk=org_pk)
        return self.user in org.admin_role

    @check_superuser
    def can_change(self, obj, data):
        if obj.organization is None:
            # only superusers are allowed to edit orphan notification templates
            return False
        org_pk = get_pk_from_dict(data, 'organization')
        if obj and org_pk and obj.organization.pk != org_pk:
            org = get_object_or_400(Organization, pk=org_pk)
            if self.user not in org.admin_role:
                return False
        return self.user in obj.organization.admin_role

    def can_admin(self, obj, data):
        return self.can_change(obj, data)

    def can_delete(self, obj):
        return self.can_change(obj, None)

class NotificationAccess(BaseAccess):
    '''
    I can see/use a notification if I have permission to
    '''
    model = Notification

    def get_queryset(self):
        qs = self.model.objects.all()
        if self.user.is_superuser or self.user.is_system_auditor:
            return qs
        return self.model.objects.filter(
            Q(notification_template__organization__in=self.user.admin_of_organizations) |
            Q(notification_template__organization__in=self.user.auditor_of_organizations)
        ).distinct()

    def can_read(self, obj):
        return self.user.can_access(NotificationTemplate, 'read', obj.notification_template)

    def can_delete(self, obj):
        return self.user.can_access(NotificationTemplate, 'delete', obj.notification_template)

class LabelAccess(BaseAccess):
    '''
    I can see/use a Label if I have permission to associated organization
    '''
    model = Label

    def get_queryset(self):
        if self.user.is_superuser or self.user.is_system_auditor:
            return self.model.objects.all()
        return self.model.objects.filter(
            organization__in=Organization.accessible_objects(self.user, 'read_role')
        )

    @check_superuser
    def can_read(self, obj):
        return self.user in obj.organization.read_role

    @check_superuser
    def can_add(self, data):
        if not data:  # So the browseable API will work
            return True

        org_pk = get_pk_from_dict(data, 'organization')
        org = get_object_or_400(Organization, pk=org_pk)
        return self.user in org.member_role

    @check_superuser
    def can_change(self, obj, data):
        if self.can_add(data) is False:
            return False

        return self.user in obj.organization.admin_role

    def can_delete(self, obj):
        return self.can_change(obj, None)

class ActivityStreamAccess(BaseAccess):
    '''
    I can see activity stream events only when I have permission on all objects included in the event
    '''

    model = ActivityStream

    def get_queryset(self):
        '''
        The full set is returned if the user is:
         - System Administrator
         - System Auditor
        These users will be able to see orphaned activity stream items
        (the related resource has been deleted), as well as the other
        obscure cases listed here

        Complex permissions omitted from the activity stream of a normal user:
         - host access via group
         - permissions (from prior versions)
         - notifications via team admin access

        Activity stream events that have been omitted from list for
        normal users since 2.4:
         - unified job templates
         - unified jobs
         - schedules
         - custom inventory scripts
        '''
        qs = self.model.objects.all()
        qs = qs.select_related('actor')
        qs = qs.prefetch_related('organization', 'user', 'inventory', 'host', 'group', 'inventory_source',
                                 'inventory_update', 'credential', 'team', 'project', 'project_update',
                                 'permission', 'job_template', 'job', 'ad_hoc_command',
                                 'notification_template', 'notification', 'label', 'role')
        if self.user.is_superuser or self.user.is_system_auditor:
            return qs.all()

        inventory_set = Inventory.accessible_objects(self.user, 'read_role')
        credential_set = Credential.accessible_objects(self.user, 'read_role')
        auditing_orgs = (
            Organization.accessible_objects(self.user, 'admin_role') |
            Organization.accessible_objects(self.user, 'auditor_role')
        ).distinct().values_list('id', flat=True)
        project_set = Project.accessible_objects(self.user, 'read_role')
        jt_set = JobTemplate.accessible_objects(self.user, 'read_role')
        team_set = Team.accessible_objects(self.user, 'read_role')

        return qs.filter(
            Q(ad_hoc_command__inventory__in=inventory_set) |
            Q(user__in=auditing_orgs.values('member_role__members')) |
            Q(user=self.user) |
            Q(organization__in=auditing_orgs) |
            Q(inventory__in=inventory_set) |
            Q(host__inventory__in=inventory_set) |
            Q(group__inventory__in=inventory_set) |
            Q(inventory_source__inventory__in=inventory_set) |
            Q(inventory_update__inventory_source__inventory__in=inventory_set) |
            Q(credential__in=credential_set) |
            Q(team__in=team_set) |
            Q(project__in=project_set) |
            Q(project_update__project__in=project_set) |
            Q(job_template__in=jt_set) |
            Q(job__job_template__in=jt_set) |
            Q(notification_template__organization__in=auditing_orgs) |
            Q(notification__notification_template__organization__in=auditing_orgs) |
            Q(label__organization__in=auditing_orgs) |
            Q(role__in=Role.visible_roles(self.user) if auditing_orgs else [])
        ).distinct()

    def can_add(self, data):
        return False

    def can_change(self, obj, data):
        return False

    def can_delete(self, obj):
        return False

class CustomInventoryScriptAccess(BaseAccess):

    model = CustomInventoryScript

    def get_queryset(self):
        if self.user.is_superuser or self.user.is_system_auditor:
            return self.model.objects.distinct().all()
        return self.model.accessible_objects(self.user, 'read_role').all()

    @check_superuser
    def can_add(self, data):
        if not data:  # So the browseable API will work
            return Organization.accessible_objects(self.user, 'admin_role').exists()
        org_pk = get_pk_from_dict(data, 'organization')
        org = get_object_or_400(Organization, pk=org_pk)
        return self.user in org.admin_role

    @check_superuser
    def can_admin(self, obj, data=None):
        return self.user in obj.admin_role

    @check_superuser
    def can_change(self, obj, data):
        return self.can_admin(obj)

    @check_superuser
    def can_delete(self, obj):
        return self.can_admin(obj)


class TowerSettingsAccess(BaseAccess):
    '''
    - I can see settings when
      - I am a super user
    - I can edit settings when
      - I am a super user
    - I can clear settings when
      - I am a super user
    '''

    model = TowerSettings


class RoleAccess(BaseAccess):
    '''
    - I can see roles when
      - I am a super user
      - I am a member of that role
      - The role is a descdendent role of a role I am a member of
      - The role is an implicit role of an object that I can see a role of.
    '''

    model = Role

    def can_read(self, obj):
        if not obj:
            return False
        if self.user.is_superuser or self.user.is_system_auditor:
            return True

        return Role.filter_visible_roles(
            self.user, Role.objects.filter(pk=obj.id)).exists()

    def can_add(self, obj, data):
        # Unsupported for now
        return False

    def can_attach(self, obj, sub_obj, relationship, data,
                   skip_sub_obj_read_check=False):
        return self.can_unattach(obj, sub_obj, relationship, data, skip_sub_obj_read_check)

    @check_superuser
    def can_unattach(self, obj, sub_obj, relationship, data=None, skip_sub_obj_read_check=False):
        if not skip_sub_obj_read_check and relationship in ['members', 'member_role.parents', 'parents']:
            # If we are unattaching a team Role, check the Team read access
            if relationship == 'parents':
                sub_obj_resource = sub_obj.content_object
            else:
                sub_obj_resource = sub_obj
            if not check_user_access(self.user, sub_obj_resource.__class__, 'read', sub_obj_resource):
                return False

        if isinstance(obj.content_object, ResourceMixin) and \
           self.user in obj.content_object.admin_role:
            return True
        return False

    def can_delete(self, obj):
        # Unsupported for now
        return False





register_access(User, UserAccess)
register_access(Organization, OrganizationAccess)
register_access(Inventory, InventoryAccess)
register_access(Host, HostAccess)
register_access(Group, GroupAccess)
register_access(InventorySource, InventorySourceAccess)
register_access(InventoryUpdate, InventoryUpdateAccess)
register_access(Credential, CredentialAccess)
register_access(Team, TeamAccess)
register_access(Project, ProjectAccess)
register_access(ProjectUpdate, ProjectUpdateAccess)
register_access(JobTemplate, JobTemplateAccess)
register_access(Job, JobAccess)
register_access(JobHostSummary, JobHostSummaryAccess)
register_access(JobEvent, JobEventAccess)
register_access(SystemJobTemplate, SystemJobTemplateAccess)
register_access(SystemJob, SystemJobAccess)
register_access(AdHocCommand, AdHocCommandAccess)
register_access(AdHocCommandEvent, AdHocCommandEventAccess)
register_access(Schedule, ScheduleAccess)
register_access(UnifiedJobTemplate, UnifiedJobTemplateAccess)
register_access(UnifiedJob, UnifiedJobAccess)
register_access(ActivityStream, ActivityStreamAccess)
register_access(CustomInventoryScript, CustomInventoryScriptAccess)
register_access(TowerSettings, TowerSettingsAccess)
register_access(Role, RoleAccess)
register_access(NotificationTemplate, NotificationTemplateAccess)
register_access(Notification, NotificationAccess)
register_access(Label, LabelAccess)
register_access(WorkflowJobTemplateNode, WorkflowJobTemplateNodeAccess)
register_access(WorkflowJobNode, WorkflowJobNodeAccess)
register_access(WorkflowJobTemplate, WorkflowJobTemplateAccess)
register_access(WorkflowJob, WorkflowJobAccess)<|MERGE_RESOLUTION|>--- conflicted
+++ resolved
@@ -1225,10 +1225,9 @@
     '''
     model = SystemJob
 
-<<<<<<< HEAD
     def can_start(self, obj):
         return False # no relaunching of system jobs
-=======
+
 # TODO:
 class WorkflowJobTemplateNodeAccess(BaseAccess):
     '''
@@ -1395,7 +1394,6 @@
     I can only see Workflow Jobs if I'm a super user
     '''
     model = WorkflowJob
->>>>>>> c6e11350
 
 class AdHocCommandAccess(BaseAccess):
     '''
