
# Copyright (c) 2015 Ansible, Inc.
# All Rights Reserved.

# Python
import cgi
import datetime
import dateutil
import time
import socket
import sys
import logging
from base64 import b64encode
from collections import OrderedDict

# Django
from django.conf import settings
from django.contrib.auth.models import User
from django.core.urlresolvers import reverse
from django.core.exceptions import FieldError
from django.db.models import Q, Count
from django.db import IntegrityError, transaction
from django.shortcuts import get_object_or_404
from django.utils.encoding import smart_text, force_text
from django.utils.safestring import mark_safe
from django.utils.timezone import now
from django.views.decorators.csrf import csrf_exempt
from django.template.loader import render_to_string
from django.core.servers.basehttp import FileWrapper
from django.http import HttpResponse
from django.contrib.contenttypes.models import ContentType


# Django REST Framework
from rest_framework.exceptions import PermissionDenied, ParseError
from rest_framework.parsers import FormParser
from rest_framework.permissions import AllowAny, IsAuthenticated
from rest_framework.response import Response
from rest_framework.settings import api_settings
from rest_framework.views import exception_handler
from rest_framework import status

# Django REST Framework YAML
from rest_framework_yaml.parsers import YAMLParser
from rest_framework_yaml.renderers import YAMLRenderer

# QSStats
import qsstats

# ANSIConv
import ansiconv

# Python Social Auth
from social.backends.utils import load_backends

# AWX
from awx.main.tasks import send_notifications
from awx.main.access import get_user_queryset
from awx.main.ha import is_ha_environment
from awx.api.authentication import TaskAuthentication, TokenGetAuthentication
from awx.api.utils.decorators import paginated
from awx.api.generics import get_view_name
from awx.api.generics import * # noqa
from awx.conf.license import get_license, feature_enabled, feature_exists, LicenseForbids
from awx.main.models import * # noqa
from awx.main.utils import * # noqa
from awx.api.permissions import * # noqa
from awx.api.renderers import * # noqa
from awx.api.serializers import * # noqa
from awx.api.metadata import RoleMetadata
from awx.main.consumers import emit_channel_notification

logger = logging.getLogger('awx.api.views')

def api_exception_handler(exc, context):
    '''
    Override default API exception handler to catch IntegrityError exceptions.
    '''
    if isinstance(exc, IntegrityError):
        exc = ParseError(exc.args[0])
    if isinstance(exc, FieldError):
        exc = ParseError(exc.args[0])
    return exception_handler(exc, context)

class ApiRootView(APIView):

    authentication_classes = []
    permission_classes = (AllowAny,)
    view_name = 'REST API'

    def get(self, request, format=None):
        ''' list supported API versions '''

        current = reverse('api:api_v1_root_view', args=[])
        data = dict(
            description = 'Ansible Tower REST API',
            current_version = current,
            available_versions = dict(
                v1 = current
            )
        )
        return Response(data)

class ApiV1RootView(APIView):

    authentication_classes = []
    permission_classes = (AllowAny,)
    view_name = 'Version 1'

    def get(self, request, format=None):
        ''' list top level resources '''

        data = OrderedDict()
        data['authtoken'] = reverse('api:auth_token_view')
        data['ping'] = reverse('api:api_v1_ping_view')
        data['config'] = reverse('api:api_v1_config_view')
        data['settings'] = reverse('api:setting_category_list')
        data['me'] = reverse('api:user_me_list')
        data['dashboard'] = reverse('api:dashboard_view')
        data['organizations'] = reverse('api:organization_list')
        data['users'] = reverse('api:user_list')
        data['projects'] = reverse('api:project_list')
        data['project_updates'] = reverse('api:project_update_list')
        data['teams'] = reverse('api:team_list')
        data['credentials'] = reverse('api:credential_list')
        data['inventory'] = reverse('api:inventory_list')
        data['inventory_scripts'] = reverse('api:inventory_script_list')
        data['inventory_sources'] = reverse('api:inventory_source_list')
        data['inventory_updates'] = reverse('api:inventory_update_list')
        data['groups'] = reverse('api:group_list')
        data['hosts'] = reverse('api:host_list')
        data['job_templates'] = reverse('api:job_template_list')
        data['jobs'] = reverse('api:job_list')
        data['job_events'] = reverse('api:job_event_list')
        data['ad_hoc_commands'] = reverse('api:ad_hoc_command_list')
        data['system_job_templates'] = reverse('api:system_job_template_list')
        data['system_jobs'] = reverse('api:system_job_list')
        data['schedules'] = reverse('api:schedule_list')
        data['roles'] = reverse('api:role_list')
        data['notification_templates'] = reverse('api:notification_template_list')
        data['notifications'] = reverse('api:notification_list')
        data['labels'] = reverse('api:label_list')
        data['unified_job_templates'] = reverse('api:unified_job_template_list')
        data['unified_jobs'] = reverse('api:unified_job_list')
        data['activity_stream'] = reverse('api:activity_stream_list')
        data['workflow_job_templates'] = reverse('api:workflow_job_template_list')
        data['workflow_jobs'] = reverse('api:workflow_job_list')
        data['workflow_job_template_nodes'] = reverse('api:workflow_job_template_node_list')
        data['workflow_job_nodes'] = reverse('api:workflow_job_node_list')
        return Response(data)


class ApiV1PingView(APIView):
    """A simple view that reports very basic information about this Tower
    instance, which is acceptable to be public information.
    """
    permission_classes = (AllowAny,)
    authentication_classes = ()
    view_name = 'Ping'
    new_in_210 = True

    def get(self, request, format=None):
        """Return some basic information about this Tower instance.

        Everything returned here should be considered public / insecure, as
        this requires no auth and is intended for use by the installer process.
        """
        # Most of this response is canned; just build the dictionary.
        response = {
            'ha': is_ha_environment(),
            'version': get_awx_version(),
        }

        response['instances'] = []
        for instance in Instance.objects.all():
            response['instances'].append(instance.hostname)
            response['instances'].sort()
        return Response(response)


class ApiV1ConfigView(APIView):

    permission_classes = (IsAuthenticated,)
    view_name = 'Configuration'

    def get(self, request, format=None):
        '''Return various sitewide configuration settings.'''

        if request.user.is_superuser or request.user.is_system_auditor:
            license_data = get_license(show_key=True)
        else:
            license_data = get_license(show_key=False)
        if license_data and 'features' in license_data and 'activity_streams' in license_data['features']:
            # FIXME: Make the final setting value dependent on the feature?
            license_data['features']['activity_streams'] &= settings.ACTIVITY_STREAM_ENABLED

        pendo_state = settings.PENDO_TRACKING_STATE if settings.PENDO_TRACKING_STATE in ('off', 'anonymous', 'detailed') else 'off'

        data = dict(
            time_zone=settings.TIME_ZONE,
            license_info=license_data,
            version=get_awx_version(),
            ansible_version=get_ansible_version(),
            eula=render_to_string("eula.md"),
            analytics_status=pendo_state
        )

        # If LDAP is enabled, user_ldap_fields will return a list of field
        # names that are managed by LDAP and should be read-only for users with
        # a non-empty ldap_dn attribute.
        if getattr(settings, 'AUTH_LDAP_SERVER_URI', None) and feature_enabled('ldap'):
            user_ldap_fields = ['username', 'password']
            user_ldap_fields.extend(getattr(settings, 'AUTH_LDAP_USER_ATTR_MAP', {}).keys())
            user_ldap_fields.extend(getattr(settings, 'AUTH_LDAP_USER_FLAGS_BY_GROUP', {}).keys())
            data['user_ldap_fields'] = user_ldap_fields

        if request.user.is_superuser \
                or request.user.is_system_auditor \
                or Organization.accessible_objects(request.user, 'admin_role').exists() \
                or Organization.accessible_objects(request.user, 'auditor_role').exists():
            data.update(dict(
                project_base_dir = settings.PROJECTS_ROOT,
                project_local_paths = Project.get_local_path_choices(),
            ))

        return Response(data)

    def post(self, request):
        if not request.user.is_superuser:
            return Response(None, status=status.HTTP_404_NOT_FOUND)
        if not isinstance(request.data, dict):
            return Response({"error": "Invalid license data"}, status=status.HTTP_400_BAD_REQUEST)
        if "eula_accepted" not in request.data:
            return Response({"error": "Missing 'eula_accepted' property"}, status=status.HTTP_400_BAD_REQUEST)
        try:
            eula_accepted = to_python_boolean(request.data["eula_accepted"])
        except ValueError:
            return Response({"error": "'eula_accepted' value is invalid"}, status=status.HTTP_400_BAD_REQUEST)

        if not eula_accepted:
            return Response({"error": "'eula_accepted' must be True"}, status=status.HTTP_400_BAD_REQUEST)
        request.data.pop("eula_accepted")
        try:
            data_actual = json.dumps(request.data)
        except Exception:
            # FIX: Log
            return Response({"error": "Invalid JSON"}, status=status.HTTP_400_BAD_REQUEST)
        try:
            from awx.main.task_engine import TaskEnhancer
            license_data = json.loads(data_actual)
            license_data_validated = TaskEnhancer(**license_data).validate_enhancements()
        except Exception:
            # FIX: Log
            return Response({"error": "Invalid License"}, status=status.HTTP_400_BAD_REQUEST)

        # If the license is valid, write it to the database.
        if license_data_validated['valid_key']:
            settings.LICENSE = license_data
            settings.TOWER_URL_BASE = "{}://{}".format(request.scheme, request.get_host())
            return Response(license_data_validated)

        return Response({"error": "Invalid license"}, status=status.HTTP_400_BAD_REQUEST)

    def delete(self, request):
        if not request.user.is_superuser:
            return Response(None, status=status.HTTP_404_NOT_FOUND)

        try:
            settings.LICENSE = {}
            return Response(status=status.HTTP_204_NO_CONTENT)
        except:
            # FIX: Log
            return Response({"error": "Failed to remove license (%s)" % has_error}, status=status.HTTP_400_BAD_REQUEST)


class DashboardView(APIView):

    view_name = "Dashboard"
    new_in_14 = True

    def get(self, request, format=None):
        ''' Show Dashboard Details '''
        data = OrderedDict()
        data['related'] = {'jobs_graph': reverse('api:dashboard_jobs_graph_view')}
        user_inventory = get_user_queryset(request.user, Inventory)
        inventory_with_failed_hosts = user_inventory.filter(hosts_with_active_failures__gt=0)
        user_inventory_external = user_inventory.filter(has_inventory_sources=True)
        failed_inventory = sum(i.inventory_sources_with_failures for i in user_inventory)
        data['inventories'] = {'url': reverse('api:inventory_list'),
                               'total': user_inventory.count(),
                               'total_with_inventory_source': user_inventory_external.count(),
                               'job_failed': inventory_with_failed_hosts.count(),
                               'inventory_failed': failed_inventory}
        user_inventory_sources = get_user_queryset(request.user, InventorySource)
        rax_inventory_sources = user_inventory_sources.filter(source='rax')
        rax_inventory_failed = rax_inventory_sources.filter(status='failed')
        ec2_inventory_sources = user_inventory_sources.filter(source='ec2')
        ec2_inventory_failed = ec2_inventory_sources.filter(status='failed')
        data['inventory_sources'] = {}
        data['inventory_sources']['rax'] = {'url': reverse('api:inventory_source_list') + "?source=rax",
                                            'label': 'Rackspace',
                                            'failures_url': reverse('api:inventory_source_list') + "?source=rax&status=failed",
                                            'total': rax_inventory_sources.count(),
                                            'failed': rax_inventory_failed.count()}
        data['inventory_sources']['ec2'] = {'url': reverse('api:inventory_source_list') + "?source=ec2",
                                            'failures_url': reverse('api:inventory_source_list') + "?source=ec2&status=failed",
                                            'label': 'Amazon EC2',
                                            'total': ec2_inventory_sources.count(),
                                            'failed': ec2_inventory_failed.count()}

        user_groups = get_user_queryset(request.user, Group)
        groups_job_failed = (Group.objects.filter(hosts_with_active_failures__gt=0) | Group.objects.filter(groups_with_active_failures__gt=0)).count()
        groups_inventory_failed = Group.objects.filter(inventory_sources__last_job_failed=True).count()
        data['groups'] = {'url': reverse('api:group_list'),
                          'failures_url': reverse('api:group_list') + "?has_active_failures=True",
                          'total': user_groups.count(),
                          'job_failed': groups_job_failed,
                          'inventory_failed': groups_inventory_failed}

        user_hosts = get_user_queryset(request.user, Host)
        user_hosts_failed = user_hosts.filter(has_active_failures=True)
        data['hosts'] = {'url': reverse('api:host_list'),
                         'failures_url': reverse('api:host_list') + "?has_active_failures=True",
                         'total': user_hosts.count(),
                         'failed': user_hosts_failed.count()}

        user_projects = get_user_queryset(request.user, Project)
        user_projects_failed = user_projects.filter(last_job_failed=True)
        data['projects'] = {'url': reverse('api:project_list'),
                            'failures_url': reverse('api:project_list') + "?last_job_failed=True",
                            'total': user_projects.count(),
                            'failed': user_projects_failed.count()}

        git_projects = user_projects.filter(scm_type='git')
        git_failed_projects = git_projects.filter(last_job_failed=True)
        svn_projects = user_projects.filter(scm_type='svn')
        svn_failed_projects = svn_projects.filter(last_job_failed=True)
        hg_projects = user_projects.filter(scm_type='hg')
        hg_failed_projects = hg_projects.filter(last_job_failed=True)
        data['scm_types'] = {}
        data['scm_types']['git'] = {'url': reverse('api:project_list') + "?scm_type=git",
                                    'label': 'Git',
                                    'failures_url': reverse('api:project_list') + "?scm_type=git&last_job_failed=True",
                                    'total': git_projects.count(),
                                    'failed': git_failed_projects.count()}
        data['scm_types']['svn'] = {'url': reverse('api:project_list') + "?scm_type=svn",
                                    'label': 'Subversion',
                                    'failures_url': reverse('api:project_list') + "?scm_type=svn&last_job_failed=True",
                                    'total': svn_projects.count(),
                                    'failed': svn_failed_projects.count()}
        data['scm_types']['hg'] = {'url': reverse('api:project_list') + "?scm_type=hg",
                                   'label': 'Mercurial',
                                   'failures_url': reverse('api:project_list') + "?scm_type=hg&last_job_failed=True",
                                   'total': hg_projects.count(),
                                   'failed': hg_failed_projects.count()}

        user_jobs = get_user_queryset(request.user, Job)
        user_failed_jobs = user_jobs.filter(failed=True)
        data['jobs'] = {'url': reverse('api:job_list'),
                        'failure_url': reverse('api:job_list') + "?failed=True",
                        'total': user_jobs.count(),
                        'failed': user_failed_jobs.count()}

        user_list = get_user_queryset(request.user, User)
        team_list = get_user_queryset(request.user, Team)
        credential_list = get_user_queryset(request.user, Credential)
        job_template_list = get_user_queryset(request.user, JobTemplate)
        organization_list = get_user_queryset(request.user, Organization)
        data['users'] = {'url': reverse('api:user_list'),
                         'total': user_list.count()}
        data['organizations'] = {'url': reverse('api:organization_list'),
                                 'total': organization_list.count()}
        data['teams'] = {'url': reverse('api:team_list'),
                         'total': team_list.count()}
        data['credentials'] = {'url': reverse('api:credential_list'),
                               'total': credential_list.count()}
        data['job_templates'] = {'url': reverse('api:job_template_list'),
                                 'total': job_template_list.count()}
        return Response(data)

class DashboardJobsGraphView(APIView):

    view_name = "Dashboard Jobs Graphs"
    new_in_200 = True

    def get(self, request, format=None):
        period = request.query_params.get('period', 'month')
        job_type = request.query_params.get('job_type', 'all')

        user_unified_jobs = get_user_queryset(request.user, UnifiedJob)

        success_query = user_unified_jobs.filter(status='successful')
        failed_query = user_unified_jobs.filter(status='failed')

        if job_type == 'inv_sync':
            success_query = success_query.filter(instance_of=InventoryUpdate)
            failed_query = failed_query.filter(instance_of=InventoryUpdate)
        elif job_type == 'playbook_run':
            success_query = success_query.filter(instance_of=Job)
            failed_query = failed_query.filter(instance_of=Job)
        elif job_type == 'scm_update':
            success_query = success_query.filter(instance_of=ProjectUpdate)
            failed_query = failed_query.filter(instance_of=ProjectUpdate)

        success_qss = qsstats.QuerySetStats(success_query, 'finished')
        failed_qss = qsstats.QuerySetStats(failed_query, 'finished')

        start_date = datetime.datetime.utcnow()
        if period == 'month':
            end_date = start_date - dateutil.relativedelta.relativedelta(months=1)
            interval = 'days'
        elif period == 'week':
            end_date = start_date - dateutil.relativedelta.relativedelta(weeks=1)
            interval = 'days'
        elif period == 'day':
            end_date = start_date - dateutil.relativedelta.relativedelta(days=1)
            interval = 'hours'
        else:
            return Response({'error': 'Unknown period "%s"' % str(period)}, status=status.HTTP_400_BAD_REQUEST)

        dashboard_data = {"jobs": {"successful": [], "failed": []}}
        for element in success_qss.time_series(end_date, start_date, interval=interval):
            dashboard_data['jobs']['successful'].append([time.mktime(element[0].timetuple()),
                                                         element[1]])
        for element in failed_qss.time_series(end_date, start_date, interval=interval):
            dashboard_data['jobs']['failed'].append([time.mktime(element[0].timetuple()),
                                                     element[1]])
        return Response(dashboard_data)


class ScheduleList(ListAPIView):

    view_name = "Schedules"
    model = Schedule
    serializer_class = ScheduleSerializer
    new_in_148 = True

class ScheduleDetail(RetrieveUpdateDestroyAPIView):

    model = Schedule
    serializer_class = ScheduleSerializer
    new_in_148 = True

class ScheduleUnifiedJobsList(SubListAPIView):

    model = UnifiedJob
    serializer_class = UnifiedJobSerializer
    parent_model = Schedule
    relationship = 'unifiedjob_set'
    view_name = 'Schedule Jobs List'
    new_in_148 = True

class AuthView(APIView):

    authentication_classes = []
    permission_classes = (AllowAny,)
    new_in_240 = True

    def get(self, request):
        data = OrderedDict()
        err_backend, err_message = request.session.get('social_auth_error', (None, None))
        auth_backends = load_backends(settings.AUTHENTICATION_BACKENDS).items()
        # Return auth backends in consistent order: Google, GitHub, SAML.
        auth_backends.sort(key=lambda x: 'g' if x[0] == 'google-oauth2' else x[0])
        for name, backend in auth_backends:
            if (not feature_exists('enterprise_auth') and
                not feature_enabled('ldap')) or \
                (not feature_enabled('enterprise_auth') and
                 name in ['saml', 'radius']):
                    continue
            login_url = reverse('social:begin', args=(name,))
            complete_url = request.build_absolute_uri(reverse('social:complete', args=(name,)))
            backend_data = {
                'login_url': login_url,
                'complete_url': complete_url,
            }
            if name == 'saml':
                backend_data['metadata_url'] = reverse('sso:saml_metadata')
                for idp in sorted(settings.SOCIAL_AUTH_SAML_ENABLED_IDPS.keys()):
                    saml_backend_data = dict(backend_data.items())
                    saml_backend_data['login_url'] = '%s?idp=%s' % (login_url, idp)
                    full_backend_name = '%s:%s' % (name, idp)
                    if err_backend == full_backend_name and err_message:
                        saml_backend_data['error'] = err_message
                    data[full_backend_name] = saml_backend_data
            else:
                if err_backend == name and err_message:
                    backend_data['error'] = err_message
                data[name] = backend_data
        return Response(data)

class AuthTokenView(APIView):

    authentication_classes = []
    permission_classes = (AllowAny,)
    serializer_class = AuthTokenSerializer
    model = AuthToken

    def get_serializer(self, *args, **kwargs):
        serializer = self.serializer_class(*args, **kwargs)
        # Override when called from browsable API to generate raw data form;
        # update serializer "validated" data to be displayed by the raw data
        # form.
        if hasattr(self, '_raw_data_form_marker'):
            # Always remove read only fields from serializer.
            for name, field in serializer.fields.items():
                if getattr(field, 'read_only', None):
                    del serializer.fields[name]
            serializer._data = self.update_raw_data(serializer.data)
        return serializer

    def post(self, request):
        serializer = self.get_serializer(data=request.data)
        if serializer.is_valid():
            request_hash = AuthToken.get_request_hash(self.request)
            try:
                token = AuthToken.objects.filter(user=serializer.validated_data['user'],
                                                 request_hash=request_hash,
                                                 expires__gt=now(),
                                                 reason='')[0]
                token.refresh()
                if 'username' in request.data:
                    logger.info(smart_text(u"User {} logged in".format(request.data['username'])))
            except IndexError:
                token = AuthToken.objects.create(user=serializer.validated_data['user'],
                                                 request_hash=request_hash)
                if 'username' in request.data:
                    logger.info(smart_text(u"User {} logged in".format(request.data['username'])))
                # Get user un-expired tokens that are not invalidated that are
                # over the configured limit.
                # Mark them as invalid and inform the user
                invalid_tokens = AuthToken.get_tokens_over_limit(serializer.validated_data['user'])
                for t in invalid_tokens:
                    emit_channel_notification('control-limit_reached', dict(group_name='control',
                                                                            reason=force_text(AuthToken.reason_long('limit_reached')),
                                                                            token_key=t.key))
                    t.invalidate(reason='limit_reached')

            # Note: This header is normally added in the middleware whenever an
            # auth token is included in the request header.
            headers = {
                'Auth-Token-Timeout': int(settings.AUTH_TOKEN_EXPIRATION)
            }
            return Response({'token': token.key, 'expires': token.expires}, headers=headers)
        if 'username' in request.data:
            logger.warning(smart_text(u"Login failed for user {}".format(request.data['username'])))
        return Response(serializer.errors, status=status.HTTP_400_BAD_REQUEST)

class OrganizationCountsMixin(object):

    def get_serializer_context(self, *args, **kwargs):
        full_context = super(OrganizationCountsMixin, self).get_serializer_context(*args, **kwargs)

        if self.request is None:
            return full_context

        db_results = {}
        org_qs = self.model.accessible_objects(self.request.user, 'read_role')
        org_id_list = org_qs.values('id')
        if len(org_id_list) == 0:
            if self.request.method == 'POST':
                full_context['related_field_counts'] = {}
            return full_context

        inv_qs = Inventory.accessible_objects(self.request.user, 'read_role')
        project_qs = Project.accessible_objects(self.request.user, 'read_role')

        # Produce counts of Foreign Key relationships
        db_results['inventories'] = inv_qs\
            .values('organization').annotate(Count('organization')).order_by('organization')

        db_results['teams'] = Team.accessible_objects(
            self.request.user, 'read_role').values('organization').annotate(
            Count('organization')).order_by('organization')

        JT_reference = 'project__organization'
        db_results['job_templates'] = JobTemplate.accessible_objects(
            self.request.user, 'read_role').exclude(job_type='scan').values(JT_reference).annotate(
            Count(JT_reference)).order_by(JT_reference)

        JT_scan_reference = 'inventory__organization'
        db_results['job_templates_scan'] = JobTemplate.accessible_objects(
            self.request.user, 'read_role').filter(job_type='scan').values(JT_scan_reference).annotate(
            Count(JT_scan_reference)).order_by(JT_scan_reference)

        db_results['projects'] = project_qs\
            .values('organization').annotate(Count('organization')).order_by('organization')

        # Other members and admins of organization are always viewable
        db_results['users'] = org_qs.annotate(
            users=Count('member_role__members', distinct=True),
            admins=Count('admin_role__members', distinct=True)
        ).values('id', 'users', 'admins')

        count_context = {}
        for org in org_id_list:
            org_id = org['id']
            count_context[org_id] = {
                'inventories': 0, 'teams': 0, 'users': 0, 'job_templates': 0,
                'admins': 0, 'projects': 0}

        for res in db_results:
            if res == 'job_templates':
                org_reference = JT_reference
            elif res == 'job_templates_scan':
                org_reference = JT_scan_reference
            elif res == 'users':
                org_reference = 'id'
            else:
                org_reference = 'organization'
            for entry in db_results[res]:
                org_id = entry[org_reference]
                if org_id in count_context:
                    if res == 'users':
                        count_context[org_id]['admins'] = entry['admins']
                        count_context[org_id]['users'] = entry['users']
                        continue
                    count_context[org_id][res] = entry['%s__count' % org_reference]

        # Combine the counts for job templates with scan job templates
        for org in org_id_list:
            org_id = org['id']
            if 'job_templates_scan' in count_context[org_id]:
                count_context[org_id]['job_templates'] += count_context[org_id].pop('job_templates_scan')

        full_context['related_field_counts'] = count_context

        return full_context

class OrganizationList(OrganizationCountsMixin, ListCreateAPIView):

    model = Organization
    serializer_class = OrganizationSerializer

    def get_queryset(self):
        qs = Organization.accessible_objects(self.request.user, 'read_role')
        qs = qs.select_related('admin_role', 'auditor_role', 'member_role', 'read_role')
        return qs

    def create(self, request, *args, **kwargs):
        """Create a new organzation.

        If there is already an organization and the license of the Tower
        instance does not permit multiple organizations, then raise
        LicenseForbids.
        """
        # Sanity check: If the multiple organizations feature is disallowed
        # by the license, then we are only willing to create this organization
        # if no organizations exist in the system.
        if (not feature_enabled('multiple_organizations') and
                self.model.objects.exists()):
            raise LicenseForbids('Your Tower license only permits a single '
                                 'organization to exist.')

        # Okay, create the organization as usual.
        return super(OrganizationList, self).create(request, *args, **kwargs)

class OrganizationDetail(RetrieveUpdateDestroyAPIView):

    model = Organization
    serializer_class = OrganizationSerializer

    def get_serializer_context(self, *args, **kwargs):
        full_context = super(OrganizationDetail, self).get_serializer_context(*args, **kwargs)

        if not hasattr(self, 'kwargs'):
            return full_context
        org_id = int(self.kwargs['pk'])

        org_counts = {}
        access_kwargs = {'accessor': self.request.user, 'role_field': 'read_role'}
        direct_counts = Organization.objects.filter(id=org_id).annotate(
            users=Count('member_role__members', distinct=True),
            admins=Count('admin_role__members', distinct=True)
        ).values('users', 'admins')

        if not direct_counts:
            return full_context

        org_counts = direct_counts[0]
        org_counts['inventories'] = Inventory.accessible_objects(**access_kwargs).filter(
            organization__id=org_id).count()
        org_counts['teams'] = Team.accessible_objects(**access_kwargs).filter(
            organization__id=org_id).count()
        org_counts['projects'] = Project.accessible_objects(**access_kwargs).filter(
            organization__id=org_id).count()
        org_counts['job_templates'] = JobTemplate.accessible_objects(**access_kwargs).exclude(
            job_type='scan').filter(project__organization__id=org_id).count()
        org_counts['job_templates'] += JobTemplate.accessible_objects(**access_kwargs).filter(
            job_type='scan').filter(inventory__organization__id=org_id).count()

        full_context['related_field_counts'] = {}
        full_context['related_field_counts'][org_id] = org_counts

        return full_context

class OrganizationInventoriesList(SubListAPIView):

    model = Inventory
    serializer_class = InventorySerializer
    parent_model = Organization
    relationship = 'inventories'


class BaseUsersList(SubListCreateAttachDetachAPIView):
    def post(self, request, *args, **kwargs):
        ret = super(BaseUsersList, self).post( request, *args, **kwargs)
        try:
            if request.data.get('is_system_auditor', False):
                # This is a faux-field that just maps to checking the system
                # auditor role member list.. unfortunately this means we can't
                # set it on creation, and thus needs to be set here.
                user = User.objects.get(id=ret.data['id'])
                user.is_system_auditor = request.data['is_system_auditor']
                ret.data['is_system_auditor'] = request.data['is_system_auditor']
        except AttributeError as exc:
            print(exc)
            pass
        return ret

class OrganizationUsersList(BaseUsersList):

    model = User
    serializer_class = UserSerializer
    parent_model = Organization
    relationship = 'member_role.members'

class OrganizationAdminsList(BaseUsersList):

    model = User
    serializer_class = UserSerializer
    parent_model = Organization
    relationship = 'admin_role.members'

class OrganizationProjectsList(SubListCreateAttachDetachAPIView):

    model = Project
    serializer_class = ProjectSerializer
    parent_model = Organization
    relationship = 'projects'
    parent_key = 'organization'

class OrganizationTeamsList(SubListCreateAttachDetachAPIView):

    model = Team
    serializer_class = TeamSerializer
    parent_model = Organization
    relationship = 'teams'
    parent_key = 'organization'

class OrganizationActivityStreamList(SubListAPIView):

    model = ActivityStream
    serializer_class = ActivityStreamSerializer
    parent_model = Organization
    relationship = 'activitystream_set'
    new_in_145 = True

    def get(self, request, *args, **kwargs):
        # Sanity check: Does this license allow activity streams?
        # If not, forbid this request.
        if not feature_enabled('activity_streams'):
            raise LicenseForbids('Your license does not allow use of '
                                 'the activity stream.')

        # Okay, let it through.
        return super(OrganizationActivityStreamList, self).get(request, *args, **kwargs)

class OrganizationNotificationTemplatesList(SubListCreateAttachDetachAPIView):

    model = NotificationTemplate
    serializer_class = NotificationTemplateSerializer
    parent_model = Organization
    relationship = 'notification_templates'
    parent_key = 'organization'

class OrganizationNotificationTemplatesAnyList(SubListCreateAttachDetachAPIView):

    model = NotificationTemplate
    serializer_class = NotificationTemplateSerializer
    parent_model = Organization
    relationship = 'notification_templates_any'

class OrganizationNotificationTemplatesErrorList(SubListCreateAttachDetachAPIView):

    model = NotificationTemplate
    serializer_class = NotificationTemplateSerializer
    parent_model = Organization
    relationship = 'notification_templates_error'

class OrganizationNotificationTemplatesSuccessList(SubListCreateAttachDetachAPIView):

    model = NotificationTemplate
    serializer_class = NotificationTemplateSerializer
    parent_model = Organization
    relationship = 'notification_templates_success'

class OrganizationAccessList(ResourceAccessList):

    model = User # needs to be User for AccessLists's
    resource_model = Organization
    new_in_300 = True

class OrganizationObjectRolesList(SubListAPIView):

    model = Role
    serializer_class = RoleSerializer
    parent_model = Organization
    new_in_300 = True

    def get_queryset(self):
        po = self.get_parent_object()
        content_type = ContentType.objects.get_for_model(self.parent_model)
        return Role.objects.filter(content_type=content_type, object_id=po.pk)

class TeamList(ListCreateAPIView):

    model = Team
    serializer_class = TeamSerializer

    def get_queryset(self):
        qs = Team.accessible_objects(self.request.user, 'read_role').order_by()
        qs = qs.select_related('admin_role', 'read_role', 'member_role', 'organization')
        return qs

class TeamDetail(RetrieveUpdateDestroyAPIView):

    model = Team
    serializer_class = TeamSerializer

class TeamUsersList(BaseUsersList):

    model = User
    serializer_class = UserSerializer
    parent_model = Team
    relationship = 'member_role.members'


class TeamRolesList(SubListCreateAttachDetachAPIView):

    model = Role
    serializer_class = RoleSerializerWithParentAccess
    metadata_class = RoleMetadata
    parent_model = Team
    relationship='member_role.children'

    def get_queryset(self):
        team = get_object_or_404(Team, pk=self.kwargs['pk'])
        if not self.request.user.can_access(Team, 'read', team):
            raise PermissionDenied()
        return Role.filter_visible_roles(self.request.user, team.member_role.children.all().exclude(pk=team.read_role.pk))

    def post(self, request, *args, **kwargs):
        # Forbid implicit role creation here
        sub_id = request.data.get('id', None)
        if not sub_id:
            data = dict(msg="Role 'id' field is missing.")
            return Response(data, status=status.HTTP_400_BAD_REQUEST)

        role = get_object_or_400(Role, pk=sub_id)
        org_content_type = ContentType.objects.get_for_model(Organization)
        if role.content_type == org_content_type:
            data = dict(msg="You cannot assign an Organization role as a child role for a Team.")
            return Response(data, status=status.HTTP_400_BAD_REQUEST)

        team = get_object_or_404(Team, pk=self.kwargs['pk'])
        credential_content_type = ContentType.objects.get_for_model(Credential)
        if role.content_type == credential_content_type:
            if not role.content_object.organization or role.content_object.organization.id != team.organization.id:
                data = dict(msg="You cannot grant credential access to a team when the Organization field isn't set, or belongs to a different organization")
                return Response(data, status=status.HTTP_400_BAD_REQUEST)

        return super(TeamRolesList, self).post(request, *args, **kwargs)

class TeamObjectRolesList(SubListAPIView):

    model = Role
    serializer_class = RoleSerializer
    parent_model = Team
    new_in_300 = True

    def get_queryset(self):
        po = self.get_parent_object()
        content_type = ContentType.objects.get_for_model(self.parent_model)
        return Role.objects.filter(content_type=content_type, object_id=po.pk)

class TeamProjectsList(SubListAPIView):

    model = Project
    serializer_class = ProjectSerializer
    parent_model = Team

    def get_queryset(self):
        team = self.get_parent_object()
        self.check_parent_access(team)
        model_ct = ContentType.objects.get_for_model(self.model)
        parent_ct = ContentType.objects.get_for_model(self.parent_model)
        proj_roles = Role.objects.filter(
            Q(ancestors__content_type=parent_ct) & Q(ancestors__object_id=team.pk),
            content_type=model_ct
        )
        return self.model.accessible_objects(self.request.user, 'read_role').filter(pk__in=[t.content_object.pk for t in proj_roles])

class TeamActivityStreamList(SubListAPIView):

    model = ActivityStream
    serializer_class = ActivityStreamSerializer
    parent_model = Team
    relationship = 'activitystream_set'
    new_in_145 = True

    def get(self, request, *args, **kwargs):
        # Sanity check: Does this license allow activity streams?
        # If not, forbid this request.
        if not feature_enabled('activity_streams'):
            raise LicenseForbids('Your license does not allow use of '
                                 'the activity stream.')

        # Okay, let it through.
        return super(TeamActivityStreamList, self).get(request, *args, **kwargs)

    def get_queryset(self):
        parent = self.get_parent_object()
        self.check_parent_access(parent)

        qs = self.request.user.get_queryset(self.model)
        return qs.filter(Q(team=parent) |
                         Q(project__in=Project.accessible_objects(parent, 'read_role')) |
                         Q(credential__in=Credential.accessible_objects(parent, 'read_role')))

class TeamAccessList(ResourceAccessList):

    model = User # needs to be User for AccessLists's
    resource_model = Team
    new_in_300 = True

class ProjectList(ListCreateAPIView):

    model = Project
    serializer_class = ProjectSerializer
    capabilities_prefetch = ['admin', 'update']

    def get_queryset(self):
        projects_qs = Project.accessible_objects(self.request.user, 'read_role')
        projects_qs = projects_qs.select_related(
            'organization',
            'admin_role',
            'use_role',
            'update_role',
            'read_role',
        )
        return projects_qs

    def get(self, request, *args, **kwargs):
        # Not optimal, but make sure the project status and last_updated fields
        # are up to date here...
        projects_qs = Project.objects
        projects_qs = projects_qs.select_related('current_job', 'last_job')
        for project in projects_qs:
            project._set_status_and_last_job_run()
        return super(ProjectList, self).get(request, *args, **kwargs)

class ProjectDetail(RetrieveUpdateDestroyAPIView):

    model = Project
    serializer_class = ProjectSerializer

    def destroy(self, request, *args, **kwargs):
        obj = self.get_object()
        can_delete = request.user.can_access(Project, 'delete', obj)
        if not can_delete:
            raise PermissionDenied("Cannot delete project.")
        for pu in obj.project_updates.filter(status__in=['new', 'pending', 'waiting', 'running']):
            pu.cancel()
        return super(ProjectDetail, self).destroy(request, *args, **kwargs)

class ProjectPlaybooks(RetrieveAPIView):

    model = Project
    serializer_class = ProjectPlaybooksSerializer

class ProjectTeamsList(ListAPIView):

    model = Team
    serializer_class = TeamSerializer

    def get_queryset(self):
        p = get_object_or_404(Project, pk=self.kwargs['pk'])
        if not self.request.user.can_access(Project, 'read', p):
            raise PermissionDenied()
        project_ct = ContentType.objects.get_for_model(Project)
        team_ct = ContentType.objects.get_for_model(self.model)
        all_roles = Role.objects.filter(Q(descendents__content_type=project_ct) & Q(descendents__object_id=p.pk), content_type=team_ct)
        return self.model.accessible_objects(self.request.user, 'read_role').filter(pk__in=[t.content_object.pk for t in all_roles])

class ProjectSchedulesList(SubListCreateAttachDetachAPIView):

    view_name = "Project Schedules"

    model = Schedule
    serializer_class = ScheduleSerializer
    parent_model = Project
    relationship = 'schedules'
    parent_key = 'unified_job_template'
    new_in_148 = True

class ProjectActivityStreamList(SubListAPIView):

    model = ActivityStream
    serializer_class = ActivityStreamSerializer
    parent_model = Project
    relationship = 'activitystream_set'
    new_in_145 = True

    def get(self, request, *args, **kwargs):
        # Sanity check: Does this license allow activity streams?
        # If not, forbid this request.
        if not feature_enabled('activity_streams'):
            raise LicenseForbids('Your license does not allow use of '
                                 'the activity stream.')

        # Okay, let it through.
        return super(ProjectActivityStreamList, self).get(request, *args, **kwargs)

    def get_queryset(self):
        parent = self.get_parent_object()
        self.check_parent_access(parent)
        qs = self.request.user.get_queryset(self.model)
        if parent is None:
            return qs
        elif parent.credential is None:
            return qs.filter(project=parent)
        return qs.filter(Q(project=parent) | Q(credential=parent.credential))

class ProjectNotificationTemplatesAnyList(SubListCreateAttachDetachAPIView):

    model = NotificationTemplate
    serializer_class = NotificationTemplateSerializer
    parent_model = Project
    relationship = 'notification_templates_any'

class ProjectNotificationTemplatesErrorList(SubListCreateAttachDetachAPIView):

    model = NotificationTemplate
    serializer_class = NotificationTemplateSerializer
    parent_model = Project
    relationship = 'notification_templates_error'

class ProjectNotificationTemplatesSuccessList(SubListCreateAttachDetachAPIView):

    model = NotificationTemplate
    serializer_class = NotificationTemplateSerializer
    parent_model = Project
    relationship = 'notification_templates_success'

class ProjectUpdatesList(SubListAPIView):

    model = ProjectUpdate
    serializer_class = ProjectUpdateSerializer
    parent_model = Project
    relationship = 'project_updates'
    new_in_13 = True

class ProjectUpdateView(RetrieveAPIView):

    model = Project
    serializer_class = ProjectUpdateViewSerializer
    permission_classes = (ProjectUpdatePermission,)
    new_in_13 = True

    def post(self, request, *args, **kwargs):
        obj = self.get_object()
        if obj.can_update:
            project_update = obj.update()
            if not project_update:
                return Response({}, status=status.HTTP_400_BAD_REQUEST)
            else:
                headers = {'Location': project_update.get_absolute_url()}
                return Response({'project_update': project_update.id},
                                headers=headers,
                                status=status.HTTP_202_ACCEPTED)
        else:
            return self.http_method_not_allowed(request, *args, **kwargs)

class ProjectUpdateList(ListAPIView):

    model = ProjectUpdate
    serializer_class = ProjectUpdateListSerializer

class ProjectUpdateDetail(RetrieveDestroyAPIView):

    model = ProjectUpdate
    serializer_class = ProjectUpdateSerializer
    new_in_13 = True

class ProjectUpdateCancel(RetrieveAPIView):

    model = ProjectUpdate
    serializer_class = ProjectUpdateCancelSerializer
    is_job_cancel = True
    new_in_13 = True

    def post(self, request, *args, **kwargs):
        obj = self.get_object()
        if obj.can_cancel:
            obj.cancel()
            return Response(status=status.HTTP_202_ACCEPTED)
        else:
            return self.http_method_not_allowed(request, *args, **kwargs)

class ProjectUpdateNotificationsList(SubListAPIView):

    model = Notification
    serializer_class = NotificationSerializer
    parent_model = ProjectUpdate
    relationship = 'notifications'

class ProjectAccessList(ResourceAccessList):

    model = User # needs to be User for AccessLists's
    resource_model = Project
    new_in_300 = True

class ProjectObjectRolesList(SubListAPIView):

    model = Role
    serializer_class = RoleSerializer
    parent_model = Project
    new_in_300 = True

    def get_queryset(self):
        po = self.get_parent_object()
        content_type = ContentType.objects.get_for_model(self.parent_model)
        return Role.objects.filter(content_type=content_type, object_id=po.pk)

class UserList(ListCreateAPIView):

    model = User
    serializer_class = UserSerializer
    capabilities_prefetch = ['admin']
    permission_classes = (UserPermission,)

    def post(self, request, *args, **kwargs):
        ret = super(UserList, self).post( request, *args, **kwargs)
        try:
            if request.data.get('is_system_auditor', False):
                # This is a faux-field that just maps to checking the system
                # auditor role member list.. unfortunately this means we can't
                # set it on creation, and thus needs to be set here.
                user = User.objects.get(id=ret.data['id'])
                user.is_system_auditor = request.data['is_system_auditor']
                ret.data['is_system_auditor'] = request.data['is_system_auditor']
        except AttributeError as exc:
            print(exc)
            pass
        return ret

class UserMeList(ListAPIView):

    model = User
    serializer_class = UserSerializer
    view_name = 'Me'

    def get_queryset(self):
        return self.model.objects.filter(pk=self.request.user.pk)

class UserTeamsList(ListAPIView):

    model = User
    serializer_class = TeamSerializer

    def get_queryset(self):
        u = get_object_or_404(User, pk=self.kwargs['pk'])
        if not self.request.user.can_access(User, 'read', u):
            raise PermissionDenied()
        return Team.accessible_objects(self.request.user, 'read_role').filter(member_role__members=u)

class UserRolesList(SubListCreateAttachDetachAPIView):

    model = Role
    serializer_class = RoleSerializerWithParentAccess
    metadata_class = RoleMetadata
    parent_model = User
    relationship='roles'
    permission_classes = (IsAuthenticated,)

    def get_queryset(self):
        u = get_object_or_404(User, pk=self.kwargs['pk'])
        if not self.request.user.can_access(User, 'read', u):
            raise PermissionDenied()
        content_type = ContentType.objects.get_for_model(User)

        return Role.filter_visible_roles(self.request.user, u.roles.all()) \
                   .exclude(content_type=content_type, object_id=u.id)

    def post(self, request, *args, **kwargs):
        # Forbid implicit role creation here
        sub_id = request.data.get('id', None)
        if not sub_id:
            data = dict(msg="Role 'id' field is missing.")
            return Response(data, status=status.HTTP_400_BAD_REQUEST)

        if sub_id == self.request.user.admin_role.pk:
            raise PermissionDenied('You may not perform any action with your own admin_role.')

        user = get_object_or_400(User, pk=self.kwargs['pk'])
        role = get_object_or_400(Role, pk=sub_id)
        user_content_type = ContentType.objects.get_for_model(User)
        if role.content_type == user_content_type:
            raise PermissionDenied('You may not change the membership of a users admin_role')

        credential_content_type = ContentType.objects.get_for_model(Credential)
        if role.content_type == credential_content_type:
            if role.content_object.organization and user not in role.content_object.organization.member_role:
                data = dict(msg="You cannot grant credential access to a user not in the credentials' organization")
                return Response(data, status=status.HTTP_400_BAD_REQUEST)

            if not role.content_object.organization and not request.user.is_superuser:
                data = dict(msg="You cannot grant private credential access to another user")
                return Response(data, status=status.HTTP_400_BAD_REQUEST)


        return super(UserRolesList, self).post(request, *args, **kwargs)

    def check_parent_access(self, parent=None):
        # We hide roles that shouldn't be seen in our queryset
        return True

class UserProjectsList(SubListAPIView):

    model = Project
    serializer_class = ProjectSerializer
    parent_model = User

    def get_queryset(self):
        parent = self.get_parent_object()
        self.check_parent_access(parent)
        my_qs = Project.accessible_objects(self.request.user, 'read_role')
        user_qs = Project.accessible_objects(parent, 'read_role')
        return my_qs & user_qs

class UserOrganizationsList(OrganizationCountsMixin, SubListAPIView):

    model = Organization
    serializer_class = OrganizationSerializer
    parent_model = User
    relationship = 'organizations'

    def get_queryset(self):
        parent = self.get_parent_object()
        self.check_parent_access(parent)
        my_qs = Organization.accessible_objects(self.request.user, 'read_role')
        user_qs = Organization.objects.filter(member_role__members=parent)
        return my_qs & user_qs

class UserAdminOfOrganizationsList(OrganizationCountsMixin, SubListAPIView):

    model = Organization
    serializer_class = OrganizationSerializer
    parent_model = User
    relationship = 'admin_of_organizations'

    def get_queryset(self):
        parent = self.get_parent_object()
        self.check_parent_access(parent)
        my_qs = Organization.accessible_objects(self.request.user, 'read_role')
        user_qs = Organization.objects.filter(admin_role__members=parent)
        return my_qs & user_qs

class UserActivityStreamList(SubListAPIView):

    model = ActivityStream
    serializer_class = ActivityStreamSerializer
    parent_model = User
    relationship = 'activitystream_set'
    new_in_145 = True

    def get(self, request, *args, **kwargs):
        # Sanity check: Does this license allow activity streams?
        # If not, forbid this request.
        if not feature_enabled('activity_streams'):
            raise LicenseForbids('Your license does not allow use of '
                                 'the activity stream.')

        # Okay, let it through.
        return super(UserActivityStreamList, self).get(request, *args, **kwargs)

    def get_queryset(self):
        parent = self.get_parent_object()
        self.check_parent_access(parent)
        qs = self.request.user.get_queryset(self.model)
        return qs.filter(Q(actor=parent) | Q(user__in=[parent]))


class UserDetail(RetrieveUpdateDestroyAPIView):

    model = User
    serializer_class = UserSerializer

    def update_filter(self, request, *args, **kwargs):
        ''' make sure non-read-only fields that can only be edited by admins, are only edited by admins '''
        obj = self.get_object()
        can_change = request.user.can_access(User, 'change', obj, request.data)
        can_admin = request.user.can_access(User, 'admin', obj, request.data)

        su_only_edit_fields = ('is_superuser', 'is_system_auditor')
        admin_only_edit_fields = ('username', 'is_active')

        fields_to_check = ()
        if not request.user.is_superuser:
            fields_to_check += su_only_edit_fields

        if can_change and not can_admin:
            fields_to_check += admin_only_edit_fields

        bad_changes = {}
        for field in fields_to_check:
            left = getattr(obj, field, None)
            right = request.data.get(field, None)
            if left is not None and right is not None and left != right:
                bad_changes[field] = (left, right)
        if bad_changes:
            raise PermissionDenied('Cannot change %s.' % ', '.join(bad_changes.keys()))

    def destroy(self, request, *args, **kwargs):
        obj = self.get_object()
        can_delete = request.user.can_access(User, 'delete', obj)
        if not can_delete:
            raise PermissionDenied('Cannot delete user.')
        return super(UserDetail, self).destroy(request, *args, **kwargs)

class UserAccessList(ResourceAccessList):

    model = User # needs to be User for AccessLists's
    resource_model = User
    new_in_300 = True


class CredentialList(ListCreateAPIView):

    model = Credential
    serializer_class = CredentialSerializerCreate


class CredentialOwnerUsersList(SubListAPIView):

    model = User
    serializer_class = UserSerializer
    parent_model = Credential
    relationship = 'admin_role.members'
    new_in_300 = True


class CredentialOwnerTeamsList(SubListAPIView):

    model = Team
    serializer_class = TeamSerializer
    parent_model = Credential
    new_in_300 = True

    def get_queryset(self):
        credential = get_object_or_404(self.parent_model, pk=self.kwargs['pk'])
        if not self.request.user.can_access(Credential, 'read', credential):
            raise PermissionDenied()

        content_type = ContentType.objects.get_for_model(self.model)
        teams = [c.content_object.pk for c in credential.admin_role.parents.filter(content_type=content_type)]

        return self.model.objects.filter(pk__in=teams)


class UserCredentialsList(SubListCreateAPIView):

    model = Credential
    serializer_class = UserCredentialSerializerCreate
    parent_model = User
    parent_key = 'user'

    def get_queryset(self):
        user = self.get_parent_object()
        self.check_parent_access(user)

        visible_creds = Credential.accessible_objects(self.request.user, 'read_role')
        user_creds = Credential.accessible_objects(user, 'read_role')
        return user_creds & visible_creds


class TeamCredentialsList(SubListCreateAPIView):

    model = Credential
    serializer_class = TeamCredentialSerializerCreate
    parent_model = Team
    parent_key = 'team'

    def get_queryset(self):
        team = self.get_parent_object()
        self.check_parent_access(team)

        visible_creds = Credential.accessible_objects(self.request.user, 'read_role')
        team_creds = Credential.objects.filter(Q(use_role__parents=team.member_role) | Q(admin_role__parents=team.member_role))
        return (team_creds & visible_creds).distinct()


class OrganizationCredentialList(SubListCreateAPIView):

    model = Credential
    serializer_class = OrganizationCredentialSerializerCreate
    parent_model = Organization
    parent_key = 'organization'

    def get_queryset(self):
        organization = self.get_parent_object()
        self.check_parent_access(organization)

        user_visible = Credential.accessible_objects(self.request.user, 'read_role').all()
        org_set = Credential.accessible_objects(organization.admin_role, 'read_role').all()

        if self.request.user.is_superuser or self.request.user.is_system_auditor:
            return org_set

        return org_set & user_visible


class CredentialDetail(RetrieveUpdateDestroyAPIView):

    model = Credential
    serializer_class = CredentialSerializer

class CredentialActivityStreamList(SubListAPIView):

    model = ActivityStream
    serializer_class = ActivityStreamSerializer
    parent_model = Credential
    relationship = 'activitystream_set'
    new_in_145 = True

    def get(self, request, *args, **kwargs):
        # Sanity check: Does this license allow activity streams?
        # If not, forbid this request.
        if not feature_enabled('activity_streams'):
            raise LicenseForbids('Your license does not allow use of '
                                 'the activity stream.')

        # Okay, let it through.
        return super(CredentialActivityStreamList, self).get(request, *args, **kwargs)

class CredentialAccessList(ResourceAccessList):

    model = User # needs to be User for AccessLists's
    resource_model = Credential
    new_in_300 = True

class CredentialObjectRolesList(SubListAPIView):

    model = Role
    serializer_class = RoleSerializer
    parent_model = Credential
    new_in_300 = True

    def get_queryset(self):
        po = self.get_parent_object()
        content_type = ContentType.objects.get_for_model(self.parent_model)
        return Role.objects.filter(content_type=content_type, object_id=po.pk)

class InventoryScriptList(ListCreateAPIView):

    model = CustomInventoryScript
    serializer_class = CustomInventoryScriptSerializer

class InventoryScriptDetail(RetrieveUpdateDestroyAPIView):

    model = CustomInventoryScript
    serializer_class = CustomInventoryScriptSerializer

    def destroy(self, request, *args, **kwargs):
        instance = self.get_object()
        can_delete = request.user.can_access(self.model, 'delete', instance)
        if not can_delete:
            raise PermissionDenied("Cannot delete inventory script.")
        for inv_src in InventorySource.objects.filter(source_script=instance):
            inv_src.source_script = None
            inv_src.save()
        return super(InventoryScriptDetail, self).destroy(request, *args, **kwargs)

class InventoryScriptObjectRolesList(SubListAPIView):

    model = Role
    serializer_class = RoleSerializer
    parent_model = CustomInventoryScript
    new_in_300 = True

    def get_queryset(self):
        po = self.get_parent_object()
        content_type = ContentType.objects.get_for_model(self.parent_model)
        return Role.objects.filter(content_type=content_type, object_id=po.pk)

class InventoryList(ListCreateAPIView):

    model = Inventory
    serializer_class = InventorySerializer
    capabilities_prefetch = ['admin', 'adhoc']

    def get_queryset(self):
        qs = Inventory.accessible_objects(self.request.user, 'read_role')
        qs = qs.select_related('admin_role', 'read_role', 'update_role', 'use_role', 'adhoc_role')
        return qs

class InventoryDetail(RetrieveUpdateDestroyAPIView):

    model = Inventory
    serializer_class = InventoryDetailSerializer

    def destroy(self, request, *args, **kwargs):
        with ignore_inventory_computed_fields():
            with ignore_inventory_group_removal():
                return super(InventoryDetail, self).destroy(request, *args, **kwargs)

class InventoryActivityStreamList(SubListAPIView):

    model = ActivityStream
    serializer_class = ActivityStreamSerializer
    parent_model = Inventory
    relationship = 'activitystream_set'
    new_in_145 = True

    def get(self, request, *args, **kwargs):
        # Sanity check: Does this license allow activity streams?
        # If not, forbid this request.
        if not feature_enabled('activity_streams'):
            raise LicenseForbids('Your license does not allow use of '
                                 'the activity stream.')

        # Okay, let it through.
        return super(InventoryActivityStreamList, self).get(request, *args, **kwargs)

    def get_queryset(self):
        parent = self.get_parent_object()
        self.check_parent_access(parent)
        qs = self.request.user.get_queryset(self.model)
        return qs.filter(Q(inventory=parent) | Q(host__in=parent.hosts.all()) | Q(group__in=parent.groups.all()))

class InventoryAccessList(ResourceAccessList):

    model = User # needs to be User for AccessLists's
    resource_model = Inventory
    new_in_300 = True

class InventoryObjectRolesList(SubListAPIView):

    model = Role
    serializer_class = RoleSerializer
    parent_model = Inventory
    new_in_300 = True

    def get_queryset(self):
        po = self.get_parent_object()
        content_type = ContentType.objects.get_for_model(self.parent_model)
        return Role.objects.filter(content_type=content_type, object_id=po.pk)

class InventoryJobTemplateList(SubListAPIView):

    model = JobTemplate
    serializer_class = JobTemplateSerializer
    parent_model = Inventory
    relationship = 'jobtemplates'
    new_in_300 = True

    def get_queryset(self):
        parent = self.get_parent_object()
        self.check_parent_access(parent)
        qs = self.request.user.get_queryset(self.model)
        return qs.filter(inventory=parent)

class InventoryScanJobTemplateList(SubListAPIView):

    model = JobTemplate
    serializer_class = JobTemplateSerializer
    parent_model = Inventory
    relationship = 'jobtemplates'
    new_in_220 = True

    def get_queryset(self):
        parent = self.get_parent_object()
        self.check_parent_access(parent)
        qs = self.request.user.get_queryset(self.model)
        return qs.filter(job_type=PERM_INVENTORY_SCAN, inventory=parent)

class HostList(ListCreateAPIView):

    always_allow_superuser = False
    model = Host
    serializer_class = HostSerializer

class HostDetail(RetrieveUpdateDestroyAPIView):

    model = Host
    serializer_class = HostSerializer

class InventoryHostsList(SubListCreateAttachDetachAPIView):

    model = Host
    serializer_class = HostSerializer
    parent_model = Inventory
    relationship = 'hosts'
    parent_key = 'inventory'

class HostGroupsList(SubListCreateAttachDetachAPIView):
    ''' the list of groups a host is directly a member of '''

    model = Group
    serializer_class = GroupSerializer
    parent_model = Host
    relationship = 'groups'

    def update_raw_data(self, data):
        data.pop('inventory', None)
        return super(HostGroupsList, self).update_raw_data(data)

    def create(self, request, *args, **kwargs):
        # Inject parent host inventory ID into new group data.
        data = request.data
        # HACK: Make request data mutable.
        if getattr(data, '_mutable', None) is False:
            data._mutable = True
        data['inventory'] = self.get_parent_object().inventory_id
        return super(HostGroupsList, self).create(request, *args, **kwargs)

class HostAllGroupsList(SubListAPIView):
    ''' the list of all groups of which the host is directly or indirectly a member '''

    model = Group
    serializer_class = GroupSerializer
    parent_model = Host
    relationship = 'groups'

    def get_queryset(self):
        parent = self.get_parent_object()
        self.check_parent_access(parent)
        qs = self.request.user.get_queryset(self.model).distinct()
        sublist_qs = parent.all_groups.distinct()
        return qs & sublist_qs

class HostInventorySourcesList(SubListAPIView):

    model = InventorySource
    serializer_class = InventorySourceSerializer
    parent_model = Host
    relationship = 'inventory_sources'
    new_in_148 = True

class HostActivityStreamList(SubListAPIView):

    model = ActivityStream
    serializer_class = ActivityStreamSerializer
    parent_model = Host
    relationship = 'activitystream_set'
    new_in_145 = True

    def get(self, request, *args, **kwargs):
        # Sanity check: Does this license allow activity streams?
        # If not, forbid this request.
        if not feature_enabled('activity_streams'):
            raise LicenseForbids('Your license does not allow use of '
                                 'the activity stream.')

        # Okay, let it through.
        return super(HostActivityStreamList, self).get(request, *args, **kwargs)

    def get_queryset(self):
        parent = self.get_parent_object()
        self.check_parent_access(parent)
        qs = self.request.user.get_queryset(self.model)
        return qs.filter(Q(host=parent) | Q(inventory=parent.inventory))

class SystemTrackingEnforcementMixin(APIView):
    '''
    Use check_permissions instead of initial() because it's in the OPTION's path as well
    '''
    def check_permissions(self, request):
        if not feature_enabled("system_tracking"):
            raise LicenseForbids("Your license does not permit use "
                                 "of system tracking.")
        return super(SystemTrackingEnforcementMixin, self).check_permissions(request)

class HostFactVersionsList(ListAPIView, ParentMixin, SystemTrackingEnforcementMixin):

    model = Fact
    serializer_class = FactVersionSerializer
    parent_model = Host
    new_in_220 = True

    def get_queryset(self):
        from_spec = self.request.query_params.get('from', None)
        to_spec = self.request.query_params.get('to', None)
        module_spec = self.request.query_params.get('module', None)

        if from_spec:
            from_spec = dateutil.parser.parse(from_spec)
        if to_spec:
            to_spec = dateutil.parser.parse(to_spec)

        host_obj = self.get_parent_object()

        return Fact.get_timeline(host_obj.id, module=module_spec, ts_from=from_spec, ts_to=to_spec)

    def list(self, *args, **kwargs):
        queryset = self.get_queryset() or []
        return Response(dict(results=self.serializer_class(queryset, many=True).data))

class HostFactCompareView(SubDetailAPIView, SystemTrackingEnforcementMixin):

    model = Fact
    new_in_220 = True
    parent_model = Host
    serializer_class = FactSerializer

    def retrieve(self, request, *args, **kwargs):
        datetime_spec = request.query_params.get('datetime', None)
        module_spec = request.query_params.get('module', "ansible")
        datetime_actual = dateutil.parser.parse(datetime_spec) if datetime_spec is not None else now()

        host_obj = self.get_parent_object()

        fact_entry = Fact.get_host_fact(host_obj.id, module_spec, datetime_actual)
        if not fact_entry:
            return Response({'detail': 'Fact not found.'}, status=status.HTTP_404_NOT_FOUND)
        return Response(self.serializer_class(instance=fact_entry).data)

class GroupList(ListCreateAPIView):

    model = Group
    serializer_class = GroupSerializer
    capabilities_prefetch = ['inventory.admin', 'inventory.adhoc', 'inventory.update']

'''
Useful when you have a self-refering ManyToManyRelationship.
* Tower uses a shallow (2-deep only) url pattern. For example:

When an object hangs off of a parent object you would have the url of the
form /api/v1/parent_model/34/child_model. If you then wanted a child of the
child model you would NOT do /api/v1/parent_model/34/child_model/87/child_child_model
Instead, you would access the child_child_model via /api/v1/child_child_model/87/
and you would create child_child_model's off of /api/v1/child_model/87/child_child_model_set
Now, when creating child_child_model related to child_model you still want to
link child_child_model to parent_model. That's what this class is for
'''
class EnforceParentRelationshipMixin(object):
    enforce_parent_relationship = ''

    def update_raw_data(self, data):
        data.pop(self.enforce_parent_relationship, None)
        return super(EnforceParentRelationshipMixin, self).update_raw_data(data)

    def create(self, request, *args, **kwargs):
        # Inject parent group inventory ID into new group data.
        data = request.data
        # HACK: Make request data mutable.
        if getattr(data, '_mutable', None) is False:
            data._mutable = True
        data[self.enforce_parent_relationship] = getattr(self.get_parent_object(), '%s_id' % self.enforce_parent_relationship)
        return super(EnforceParentRelationshipMixin, self).create(request, *args, **kwargs)

class GroupChildrenList(EnforceParentRelationshipMixin, SubListCreateAttachDetachAPIView):

    model = Group
    serializer_class = GroupSerializer
    parent_model = Group
    relationship = 'children'
    enforce_parent_relationship = 'inventory'

class GroupPotentialChildrenList(SubListAPIView):

    model = Group
    serializer_class = GroupSerializer
    parent_model = Group
    new_in_14 = True

    def get_queryset(self):
        parent = self.get_parent_object()
        self.check_parent_access(parent)
        qs = self.request.user.get_queryset(self.model)
        qs = qs.filter(inventory__pk=parent.inventory.pk)
        except_pks = set([parent.pk])
        except_pks.update(parent.all_parents.values_list('pk', flat=True))
        except_pks.update(parent.all_children.values_list('pk', flat=True))
        return qs.exclude(pk__in=except_pks)

class GroupHostsList(SubListCreateAttachDetachAPIView):
    ''' the list of hosts directly below a group '''

    model = Host
    serializer_class = HostSerializer
    parent_model = Group
    relationship = 'hosts'

    def update_raw_data(self, data):
        data.pop('inventory', None)
        return super(GroupHostsList, self).update_raw_data(data)

    def create(self, request, *args, **kwargs):
        parent_group = Group.objects.get(id=self.kwargs['pk'])
        # Inject parent group inventory ID into new host data.
        request.data['inventory'] = parent_group.inventory_id
        existing_hosts = Host.objects.filter(inventory=parent_group.inventory, name=request.data['name'])
        if existing_hosts.count() > 0 and ('variables' not in request.data or
                                           request.data['variables'] == '' or
                                           request.data['variables'] == '{}' or
                                           request.data['variables'] == '---'):
            request.data['id'] = existing_hosts[0].id
            return self.attach(request, *args, **kwargs)
        return super(GroupHostsList, self).create(request, *args, **kwargs)

class GroupAllHostsList(SubListAPIView):
    ''' the list of all hosts below a group, even including subgroups '''

    model = Host
    serializer_class = HostSerializer
    parent_model = Group
    relationship = 'hosts'

    def get_queryset(self):
        parent = self.get_parent_object()
        self.check_parent_access(parent)
        qs = self.request.user.get_queryset(self.model).distinct() # need distinct for '&' operator
        sublist_qs = parent.all_hosts.distinct()
        return qs & sublist_qs

class GroupInventorySourcesList(SubListAPIView):

    model = InventorySource
    serializer_class = InventorySourceSerializer
    parent_model = Group
    relationship = 'inventory_sources'
    new_in_148 = True

class GroupActivityStreamList(SubListAPIView):

    model = ActivityStream
    serializer_class = ActivityStreamSerializer
    parent_model = Group
    relationship = 'activitystream_set'
    new_in_145 = True

    def get(self, request, *args, **kwargs):
        # Sanity check: Does this license allow activity streams?
        # If not, forbid this request.
        if not feature_enabled('activity_streams'):
            raise LicenseForbids('Your license does not allow use of '
                                 'the activity stream.')

        # Okay, let it through.
        return super(GroupActivityStreamList, self).get(request, *args, **kwargs)

    def get_queryset(self):
        parent = self.get_parent_object()
        self.check_parent_access(parent)
        qs = self.request.user.get_queryset(self.model)
        return qs.filter(Q(group=parent) | Q(host__in=parent.hosts.all()))

class GroupDetail(RetrieveUpdateDestroyAPIView):

    model = Group
    serializer_class = GroupSerializer

    def destroy(self, request, *args, **kwargs):
        obj = self.get_object()
        if not request.user.can_access(self.model, 'delete', obj):
            raise PermissionDenied()
        obj.delete_recursive()
        return Response(status=status.HTTP_204_NO_CONTENT)

class InventoryGroupsList(SubListCreateAttachDetachAPIView):

    model = Group
    serializer_class = GroupSerializer
    parent_model = Inventory
    relationship = 'groups'
    parent_key = 'inventory'

class InventoryRootGroupsList(SubListCreateAttachDetachAPIView):

    model = Group
    serializer_class = GroupSerializer
    parent_model = Inventory
    relationship = 'groups'
    parent_key = 'inventory'

    def get_queryset(self):
        parent = self.get_parent_object()
        self.check_parent_access(parent)
        qs = self.request.user.get_queryset(self.model).distinct() # need distinct for '&' operator
        return qs & parent.root_groups

class BaseVariableData(RetrieveUpdateAPIView):

    parser_classes = api_settings.DEFAULT_PARSER_CLASSES + [YAMLParser]
    renderer_classes = api_settings.DEFAULT_RENDERER_CLASSES + [YAMLRenderer]
    is_variable_data = True # Special flag for permissions check.

class InventoryVariableData(BaseVariableData):

    model = Inventory
    serializer_class = InventoryVariableDataSerializer

class HostVariableData(BaseVariableData):

    model = Host
    serializer_class = HostVariableDataSerializer

class GroupVariableData(BaseVariableData):

    model = Group
    serializer_class = GroupVariableDataSerializer

class InventoryScriptView(RetrieveAPIView):

    model = Inventory
    serializer_class = InventoryScriptSerializer
    authentication_classes = [TaskAuthentication] + api_settings.DEFAULT_AUTHENTICATION_CLASSES
    permission_classes = (TaskPermission,)
    filter_backends = ()

    def retrieve(self, request, *args, **kwargs):
        obj = self.get_object()
        hostname = request.query_params.get('host', '')
        hostvars = bool(request.query_params.get('hostvars', ''))
        show_all = bool(request.query_params.get('all', ''))
        if show_all:
            hosts_q = dict()
        else:
            hosts_q = dict(enabled=True)
        if hostname:
            host = get_object_or_404(obj.hosts, name=hostname, **hosts_q)
            data = host.variables_dict
        else:
            data = OrderedDict()
            if obj.variables_dict:
                all_group = data.setdefault('all', OrderedDict())
                all_group['vars'] = obj.variables_dict

            # Add hosts without a group to the all group.
            groupless_hosts_qs = obj.hosts.filter(groups__isnull=True, **hosts_q).order_by('name')
            groupless_hosts = list(groupless_hosts_qs.values_list('name', flat=True))
            if groupless_hosts:
                all_group = data.setdefault('all', OrderedDict())
                all_group['hosts'] = groupless_hosts

            # Build in-memory mapping of groups and their hosts.
            group_hosts_kw = dict(group__inventory_id=obj.id, host__inventory_id=obj.id)
            if 'enabled' in hosts_q:
                group_hosts_kw['host__enabled'] = hosts_q['enabled']
            group_hosts_qs = Group.hosts.through.objects.filter(**group_hosts_kw)
            group_hosts_qs = group_hosts_qs.order_by('host__name')
            group_hosts_qs = group_hosts_qs.values_list('group_id', 'host_id', 'host__name')
            group_hosts_map = {}
            for group_id, host_id, host_name in group_hosts_qs:
                group_hostnames = group_hosts_map.setdefault(group_id, [])
                group_hostnames.append(host_name)

            # Build in-memory mapping of groups and their children.
            group_parents_qs = Group.parents.through.objects.filter(
                from_group__inventory_id=obj.id,
                to_group__inventory_id=obj.id,
            )
            group_parents_qs = group_parents_qs.order_by('from_group__name')
            group_parents_qs = group_parents_qs.values_list('from_group_id', 'from_group__name', 'to_group_id')
            group_children_map = {}
            for from_group_id, from_group_name, to_group_id in group_parents_qs:
                group_children = group_children_map.setdefault(to_group_id, [])
                group_children.append(from_group_name)

            # Now use in-memory maps to build up group info.
            for group in obj.groups.all():
                group_info = OrderedDict()
                group_info['hosts'] = group_hosts_map.get(group.id, [])
                group_info['children'] = group_children_map.get(group.id, [])
                group_info['vars'] = group.variables_dict
                data[group.name] = group_info

            if hostvars:
                data.setdefault('_meta', OrderedDict())
                data['_meta'].setdefault('hostvars', OrderedDict())
                for host in obj.hosts.filter(**hosts_q):
                    data['_meta']['hostvars'][host.name] = host.variables_dict

            # workaround for Ansible inventory bug (github #3687), localhost
            # must be explicitly listed in the all group for dynamic inventory
            # scripts to pick it up.
            localhost_names = ('localhost', '127.0.0.1', '::1')
            localhosts_qs = obj.hosts.filter(name__in=localhost_names, **hosts_q)
            localhosts = list(localhosts_qs.values_list('name', flat=True))
            if localhosts:
                all_group = data.setdefault('all', OrderedDict())
                all_group_hosts = all_group.get('hosts', [])
                all_group_hosts.extend(localhosts)
                all_group['hosts'] = sorted(set(all_group_hosts))

        return Response(data)

class InventoryTreeView(RetrieveAPIView):

    model = Inventory
    serializer_class = GroupTreeSerializer
    filter_backends = ()
    new_in_13 = True

    def _populate_group_children(self, group_data, all_group_data_map, group_children_map):
        if 'children' in group_data:
            return
        group_data['children'] = []
        for child_id in group_children_map.get(group_data['id'], set()):
            group_data['children'].append(all_group_data_map[child_id])
        group_data['children'].sort(key=lambda x: x['name'])
        for child_data in group_data['children']:
            self._populate_group_children(child_data, all_group_data_map, group_children_map)

    def retrieve(self, request, *args, **kwargs):
        inventory = self.get_object()
        group_children_map = inventory.get_group_children_map()
        root_group_pks = inventory.root_groups.order_by('name').values_list('pk', flat=True)
        groups_qs = inventory.groups
        groups_qs = groups_qs.select_related('inventory')
        groups_qs = groups_qs.prefetch_related('inventory_source')
        all_group_data = GroupSerializer(groups_qs, many=True).data
        all_group_data_map = dict((x['id'], x) for x in all_group_data)
        tree_data = [all_group_data_map[x] for x in root_group_pks]
        for group_data in tree_data:
            self._populate_group_children(group_data, all_group_data_map,
                                          group_children_map)
        return Response(tree_data)

class InventoryInventorySourcesList(SubListAPIView):

    model = InventorySource
    serializer_class = InventorySourceSerializer
    parent_model = Inventory
    relationship = None # Not defined since using get_queryset().
    view_name = 'Inventory Source List'
    new_in_14 = True

    def get_queryset(self):
        parent = self.get_parent_object()
        self.check_parent_access(parent)
        qs = self.request.user.get_queryset(self.model)
        return qs.filter(Q(inventory__pk=parent.pk) |
                         Q(group__inventory__pk=parent.pk))

class InventorySourceList(ListAPIView):

    model = InventorySource
    serializer_class = InventorySourceSerializer
    new_in_14 = True

class InventorySourceDetail(RetrieveUpdateAPIView):

    model = InventorySource
    serializer_class = InventorySourceSerializer
    new_in_14 = True

    def destroy(self, request, *args, **kwargs):
        obj = self.get_object()
        can_delete = request.user.can_access(InventorySource, 'delete', obj)
        if not can_delete:
            raise PermissionDenied("Cannot delete inventory source.")
        for pu in obj.inventory_updates.filter(status__in=['new', 'pending', 'waiting', 'running']):
            pu.cancel()
        return super(InventorySourceDetail, self).destroy(request, *args, **kwargs)

class InventorySourceSchedulesList(SubListCreateAttachDetachAPIView):

    view_name = "Inventory Source Schedules"

    model = Schedule
    serializer_class = ScheduleSerializer
    parent_model = InventorySource
    relationship = 'schedules'
    parent_key = 'unified_job_template'
    new_in_148 = True

class InventorySourceActivityStreamList(SubListAPIView):

    model = ActivityStream
    serializer_class = ActivityStreamSerializer
    parent_model = InventorySource
    relationship = 'activitystream_set'
    new_in_145 = True

    def get(self, request, *args, **kwargs):
        # Sanity check: Does this license allow activity streams?
        # If not, forbid this request.
        if not feature_enabled('activity_streams'):
            raise LicenseForbids('Your license does not allow use of '
                                 'the activity stream.')

        # Okay, let it through.
        return super(InventorySourceActivityStreamList, self).get(request, *args, **kwargs)

class InventorySourceNotificationTemplatesAnyList(SubListCreateAttachDetachAPIView):

    model = NotificationTemplate
    serializer_class = NotificationTemplateSerializer
    parent_model = InventorySource
    relationship = 'notification_templates_any'

    def post(self, request, *args, **kwargs):
        parent = self.get_parent_object()
        if parent.source not in CLOUD_INVENTORY_SOURCES:
            return Response(dict(msg="Notification Templates can only be assigned when source is one of {}."
                                 .format(CLOUD_INVENTORY_SOURCES, parent.source)),
                            status=status.HTTP_400_BAD_REQUEST)
        return super(InventorySourceNotificationTemplatesAnyList, self).post(request, *args, **kwargs)

class InventorySourceNotificationTemplatesErrorList(InventorySourceNotificationTemplatesAnyList):

    relationship = 'notification_templates_error'

class InventorySourceNotificationTemplatesSuccessList(InventorySourceNotificationTemplatesAnyList):

    relationship = 'notification_templates_success'

class InventorySourceHostsList(SubListAPIView):

    model = Host
    serializer_class = HostSerializer
    parent_model = InventorySource
    relationship = 'hosts'
    new_in_148 = True

class InventorySourceGroupsList(SubListAPIView):

    model = Group
    serializer_class = GroupSerializer
    parent_model = InventorySource
    relationship = 'groups'
    new_in_148 = True

class InventorySourceUpdatesList(SubListAPIView):

    model = InventoryUpdate
    serializer_class = InventoryUpdateSerializer
    parent_model = InventorySource
    relationship = 'inventory_updates'
    new_in_14 = True

class InventorySourceUpdateView(RetrieveAPIView):

    model = InventorySource
    serializer_class = InventorySourceUpdateSerializer
    is_job_start = True
    new_in_14 = True

    def post(self, request, *args, **kwargs):
        obj = self.get_object()
        if obj.can_update:
            inventory_update = obj.update()
            if not inventory_update:
                return Response({}, status=status.HTTP_400_BAD_REQUEST)
            else:
                headers = {'Location': inventory_update.get_absolute_url()}
                return Response(dict(inventory_update=inventory_update.id), status=status.HTTP_202_ACCEPTED, headers=headers)
        else:
            return self.http_method_not_allowed(request, *args, **kwargs)

class InventoryUpdateList(ListAPIView):

    model = InventoryUpdate
    serializer_class = InventoryUpdateListSerializer

class InventoryUpdateDetail(RetrieveDestroyAPIView):

    model = InventoryUpdate
    serializer_class = InventoryUpdateSerializer
    new_in_14 = True

class InventoryUpdateCancel(RetrieveAPIView):

    model = InventoryUpdate
    serializer_class = InventoryUpdateCancelSerializer
    is_job_cancel = True
    new_in_14 = True

    def post(self, request, *args, **kwargs):
        obj = self.get_object()
        if obj.can_cancel:
            obj.cancel()
            return Response(status=status.HTTP_202_ACCEPTED)
        else:
            return self.http_method_not_allowed(request, *args, **kwargs)

class InventoryUpdateNotificationsList(SubListAPIView):

    model = Notification
    serializer_class = NotificationSerializer
    parent_model = InventoryUpdate
    relationship = 'notifications'

class JobTemplateList(ListCreateAPIView):

    model = JobTemplate
    serializer_class = JobTemplateSerializer
    always_allow_superuser = False
    capabilities_prefetch = [
        'admin', 'execute',
        {'copy': ['project.use', 'inventory.use', 'credential.use', 'cloud_credential.use', 'network_credential.use']}
    ]

    def post(self, request, *args, **kwargs):
        ret = super(JobTemplateList, self).post(request, *args, **kwargs)
        if ret.status_code == 201:
            job_template = JobTemplate.objects.get(id=ret.data['id'])
            job_template.admin_role.members.add(request.user)
        return ret

class JobTemplateDetail(RetrieveUpdateDestroyAPIView):

    model = JobTemplate
    serializer_class = JobTemplateSerializer
    always_allow_superuser = False

class JobTemplateLaunch(RetrieveAPIView, GenericAPIView):

    model = JobTemplate
    serializer_class = JobLaunchSerializer
    is_job_start = True
    always_allow_superuser = False

    def update_raw_data(self, data):
        obj = self.get_object()
        extra_vars = data.pop('extra_vars', None) or {}
        if obj:
            for p in obj.passwords_needed_to_start:
                data[p] = u''
            for v in obj.variables_needed_to_start:
                extra_vars.setdefault(v, u'')
            if extra_vars:
                data['extra_vars'] = extra_vars
            ask_for_vars_dict = obj._ask_for_vars_dict()
            ask_for_vars_dict.pop('extra_vars')
            for field in ask_for_vars_dict:
                if not ask_for_vars_dict[field]:
                    data.pop(field, None)
                elif field == 'inventory' or field == 'credential':
                    data[field] = getattrd(obj, "%s.%s" % (field, 'id'), None)
                else:
                    data[field] = getattr(obj, field)
        return data

    def post(self, request, *args, **kwargs):
        obj = self.get_object()

        if 'credential' not in request.data and 'credential_id' in request.data:
            request.data['credential'] = request.data['credential_id']
        if 'inventory' not in request.data and 'inventory_id' in request.data:
            request.data['inventory'] = request.data['inventory_id']

        passwords = {}
        serializer = self.serializer_class(instance=obj, data=request.data, context={'obj': obj, 'data': request.data, 'passwords': passwords})
        if not serializer.is_valid():
            return Response(serializer.errors, status=status.HTTP_400_BAD_REQUEST)

        prompted_fields, ignored_fields = obj._accept_or_ignore_job_kwargs(**request.data)

        if 'credential' in prompted_fields and prompted_fields['credential'] != getattrd(obj, 'credential.pk', None):
            new_credential = get_object_or_400(Credential, pk=get_pk_from_dict(prompted_fields, 'credential'))
            if request.user not in new_credential.use_role:
                raise PermissionDenied()

        if 'inventory' in prompted_fields and prompted_fields['inventory'] != getattrd(obj, 'inventory.pk', None):
            new_inventory = get_object_or_400(Inventory, pk=get_pk_from_dict(prompted_fields, 'inventory'))
            if request.user not in new_inventory.use_role:
                raise PermissionDenied()

        kv = prompted_fields
        kv.update(passwords)

        new_job = obj.create_unified_job(**kv)
        result = new_job.signal_start(**kv)

        if not result:
            data = dict(passwords_needed_to_start=new_job.passwords_needed_to_start)
            new_job.delete()
            return Response(data, status=status.HTTP_400_BAD_REQUEST)
        else:
            data = OrderedDict()
            data['ignored_fields'] = ignored_fields
            data.update(JobSerializer(new_job, context=self.get_serializer_context()).to_representation(new_job))
            data['job'] = new_job.id
            return Response(data, status=status.HTTP_201_CREATED)

class JobTemplateSchedulesList(SubListCreateAttachDetachAPIView):

    view_name = "Job Template Schedules"

    model = Schedule
    serializer_class = ScheduleSerializer
    parent_model = JobTemplate
    relationship = 'schedules'
    parent_key = 'unified_job_template'
    new_in_148 = True

class JobTemplateSurveySpec(GenericAPIView):

    model = JobTemplate
    parent_model = JobTemplate
    serializer_class = EmptySerializer

    def get(self, request, *args, **kwargs):
        obj = self.get_object()
        if not feature_enabled('surveys'):
            raise LicenseForbids('Your license does not allow '
                                 'adding surveys.')
        return Response(obj.survey_spec)

    def post(self, request, *args, **kwargs):
        obj = self.get_object()

        # Sanity check: Are surveys available on this license?
        # If not, do not allow them to be used.
        if not feature_enabled('surveys'):
            raise LicenseForbids('Your license does not allow '
                                 'adding surveys.')

        if not request.user.can_access(self.model, 'change', obj, None):
            raise PermissionDenied()
        try:
            obj.survey_spec = json.dumps(request.data)
        except ValueError:
            return Response(dict(error="Invalid JSON when parsing survey spec."), status=status.HTTP_400_BAD_REQUEST)
        if "name" not in obj.survey_spec:
            return Response(dict(error="'name' missing from survey spec."), status=status.HTTP_400_BAD_REQUEST)
        if "description" not in obj.survey_spec:
            return Response(dict(error="'description' missing from survey spec."), status=status.HTTP_400_BAD_REQUEST)
        if "spec" not in obj.survey_spec:
            return Response(dict(error="'spec' missing from survey spec."), status=status.HTTP_400_BAD_REQUEST)
        if not isinstance(obj.survey_spec["spec"], list):
            return Response(dict(error="'spec' must be a list of items."), status=status.HTTP_400_BAD_REQUEST)
        if len(obj.survey_spec["spec"]) < 1:
            return Response(dict(error="'spec' doesn't contain any items."), status=status.HTTP_400_BAD_REQUEST)
        idx = 0
        variable_set = set()
        for survey_item in obj.survey_spec["spec"]:
            if not isinstance(survey_item, dict):
                return Response(dict(error="Survey question %s is not a json object." % str(idx)), status=status.HTTP_400_BAD_REQUEST)
            if "type" not in survey_item:
                return Response(dict(error="'type' missing from survey question %s." % str(idx)), status=status.HTTP_400_BAD_REQUEST)
            if "question_name" not in survey_item:
                return Response(dict(error="'question_name' missing from survey question %s." % str(idx)), status=status.HTTP_400_BAD_REQUEST)
            if "variable" not in survey_item:
                return Response(dict(error="'variable' missing from survey question %s." % str(idx)), status=status.HTTP_400_BAD_REQUEST)
            if survey_item['variable'] in variable_set:
                return Response(dict(error="'variable' '%s' duplicated in survey question %s." % (survey_item['variable'], str(idx))), status=status.HTTP_400_BAD_REQUEST)
            else:
                variable_set.add(survey_item['variable'])
            if "required" not in survey_item:
                return Response(dict(error="'required' missing from survey question %s." % str(idx)), status=status.HTTP_400_BAD_REQUEST)
            idx += 1
        obj.save()
        return Response()

    def delete(self, request, *args, **kwargs):
        obj = self.get_object()
        if not request.user.can_access(self.model, 'delete', obj):
            raise PermissionDenied()
        obj.survey_spec = {}
        obj.save()
        return Response()

class JobTemplateActivityStreamList(SubListAPIView):

    model = ActivityStream
    serializer_class = ActivityStreamSerializer
    parent_model = JobTemplate
    relationship = 'activitystream_set'
    new_in_145 = True

    def get(self, request, *args, **kwargs):
        # Sanity check: Does this license allow activity streams?
        # If not, forbid this request.
        if not feature_enabled('activity_streams'):
            raise LicenseForbids('Your license does not allow use of '
                                 'the activity stream.')

        # Okay, let it through.
        return super(JobTemplateActivityStreamList, self).get(request, *args, **kwargs)

class JobTemplateNotificationTemplatesAnyList(SubListCreateAttachDetachAPIView):

    model = NotificationTemplate
    serializer_class = NotificationTemplateSerializer
    parent_model = JobTemplate
    relationship = 'notification_templates_any'

class JobTemplateNotificationTemplatesErrorList(SubListCreateAttachDetachAPIView):

    model = NotificationTemplate
    serializer_class = NotificationTemplateSerializer
    parent_model = JobTemplate
    relationship = 'notification_templates_error'

class JobTemplateNotificationTemplatesSuccessList(SubListCreateAttachDetachAPIView):

    model = NotificationTemplate
    serializer_class = NotificationTemplateSerializer
    parent_model = JobTemplate
    relationship = 'notification_templates_success'

class JobTemplateLabelList(DeleteLastUnattachLabelMixin, SubListCreateAttachDetachAPIView):

    model = Label
    serializer_class = LabelSerializer
    parent_model = JobTemplate
    relationship = 'labels'

    def post(self, request, *args, **kwargs):
        # If a label already exists in the database, attach it instead of erroring out
        # that it already exists
        if 'id' not in request.data and 'name' in request.data and 'organization' in request.data:
            existing = Label.objects.filter(name=request.data['name'], organization_id=request.data['organization'])
            if existing.exists():
                existing = existing[0]
                request.data['id'] = existing.id
                del request.data['name']
                del request.data['organization']
        return super(JobTemplateLabelList, self).post(request, *args, **kwargs)

class JobTemplateCallback(GenericAPIView):

    model = JobTemplate
    permission_classes = (JobTemplateCallbackPermission,)
    serializer_class = EmptySerializer
    parser_classes = api_settings.DEFAULT_PARSER_CLASSES + [FormParser]

    @csrf_exempt
    @transaction.non_atomic_requests
    def dispatch(self, *args, **kwargs):
        return super(JobTemplateCallback, self).dispatch(*args, **kwargs)

    def find_matching_hosts(self):
        '''
        Find the host(s) in the job template's inventory that match the remote
        host for the current request.
        '''
        # Find the list of remote host names/IPs to check.
        remote_hosts = set()
        for header in settings.REMOTE_HOST_HEADERS:
            for value in self.request.META.get(header, '').split(','):
                value = value.strip()
                if value:
                    remote_hosts.add(value)
        # Add the reverse lookup of IP addresses.
        for rh in list(remote_hosts):
            try:
                result = socket.gethostbyaddr(rh)
            except socket.herror:
                continue
            except socket.gaierror:
                continue
            remote_hosts.add(result[0])
            remote_hosts.update(result[1])
        # Filter out any .arpa results.
        for rh in list(remote_hosts):
            if rh.endswith('.arpa'):
                remote_hosts.remove(rh)
        if not remote_hosts:
            return set()
        # Find the host objects to search for a match.
        obj = self.get_object()
        hosts = obj.inventory.hosts.all()
        # First try for an exact match on the name.
        try:
            return set([hosts.get(name__in=remote_hosts)])
        except (Host.DoesNotExist, Host.MultipleObjectsReturned):
            pass
        # Next, try matching based on name or ansible_ssh_host variable.
        matches = set()
        for host in hosts:
            ansible_ssh_host = host.variables_dict.get('ansible_ssh_host', '')
            if ansible_ssh_host in remote_hosts:
                matches.add(host)
            if host.name != ansible_ssh_host and host.name in remote_hosts:
                matches.add(host)
        if len(matches) == 1:
            return matches

        # Try to resolve forward addresses for each host to find matches.
        for host in hosts:
            hostnames = set([host.name])
            ansible_ssh_host = host.variables_dict.get('ansible_ssh_host', '')
            if ansible_ssh_host:
                hostnames.add(ansible_ssh_host)
            for hostname in hostnames:
                try:
                    result = socket.getaddrinfo(hostname, None)
                    possible_ips = set(x[4][0] for x in result)
                    possible_ips.discard(hostname)
                    if possible_ips and possible_ips & remote_hosts:
                        matches.add(host)
                except socket.gaierror:
                    pass
        # Return all matches found.
        return matches

    def get(self, request, *args, **kwargs):
        job_template = self.get_object()
        matching_hosts = self.find_matching_hosts()
        data = dict(
            host_config_key=job_template.host_config_key,
            matching_hosts=[x.name for x in matching_hosts],
        )
        if settings.DEBUG:
            d = dict([(k,v) for k,v in request.META.items()
                      if k.startswith('HTTP_') or k.startswith('REMOTE_')])
            data['request_meta'] = d
        return Response(data)

    def post(self, request, *args, **kwargs):
        extra_vars = None
        if request.content_type == "application/json":
            extra_vars = request.data.get("extra_vars", None)
        # Permission class should have already validated host_config_key.
        job_template = self.get_object()
        # Attempt to find matching hosts based on remote address.
        matching_hosts = self.find_matching_hosts()
        # If the host is not found, update the inventory before trying to
        # match again.
        inventory_sources_already_updated = []
        if len(matching_hosts) != 1:
            inventory_sources = job_template.inventory.inventory_sources.filter( update_on_launch=True)
            inventory_update_pks = set()
            for inventory_source in inventory_sources:
                if inventory_source.needs_update_on_launch:
                    # FIXME: Doesn't check for any existing updates.
                    inventory_update = inventory_source.create_inventory_update(launch_type='callback')
                    inventory_update.signal_start()
                    inventory_update_pks.add(inventory_update.pk)
            inventory_update_qs = InventoryUpdate.objects.filter(pk__in=inventory_update_pks, status__in=('pending', 'waiting', 'running'))
            # Poll for the inventory updates we've started to complete.
            while inventory_update_qs.count():
                time.sleep(1.0)
                transaction.commit()
            # Ignore failed inventory updates here, only add successful ones
            # to the list to be excluded when running the job.
            for inventory_update in InventoryUpdate.objects.filter(pk__in=inventory_update_pks, status='successful'):
                inventory_sources_already_updated.append(inventory_update.inventory_source_id)
            matching_hosts = self.find_matching_hosts()
        # Check matching hosts.
        if not matching_hosts:
            data = dict(msg='No matching host could be found!')
            return Response(data, status=status.HTTP_400_BAD_REQUEST)
        elif len(matching_hosts) > 1:
            data = dict(msg='Multiple hosts matched the request!')
            return Response(data, status=status.HTTP_400_BAD_REQUEST)
        else:
            host = list(matching_hosts)[0]
        if not job_template.can_start_without_user_input():
            data = dict(msg='Cannot start automatically, user input required!')
            return Response(data, status=status.HTTP_400_BAD_REQUEST)
        limit = host.name

        # NOTE: We limit this to one job waiting per host per callblack to keep them from stacking crazily
        if Job.objects.filter(status__in=['pending', 'waiting', 'running'], job_template=job_template,
                              limit=limit).count() > 0:
            data = dict(msg='Host callback job already pending.')
            return Response(data, status=status.HTTP_400_BAD_REQUEST)

        # Everything is fine; actually create the job.
        with transaction.atomic():
            job = job_template.create_job(limit=limit, launch_type='callback')

        # Send a signal to celery that the job should be started.
        kv = {"inventory_sources_already_updated": inventory_sources_already_updated}
        if extra_vars is not None:
            kv['extra_vars'] = extra_vars
        result = job.signal_start(**kv)
        if not result:
            data = dict(msg='Error starting job!')
            return Response(data, status=status.HTTP_400_BAD_REQUEST)

        # Return the location of the new job.
        headers = {'Location': job.get_absolute_url()}
        return Response(status=status.HTTP_201_CREATED, headers=headers)


class JobTemplateJobsList(SubListCreateAPIView):

    model = Job
    serializer_class = JobListSerializer
    parent_model = JobTemplate
    relationship = 'jobs'
    parent_key = 'job_template'

class JobTemplateAccessList(ResourceAccessList):

    model = User # needs to be User for AccessLists's
    resource_model = JobTemplate
    new_in_300 = True

class JobTemplateObjectRolesList(SubListAPIView):

    model = Role
    serializer_class = RoleSerializer
    parent_model = JobTemplate
    new_in_300 = True

    def get_queryset(self):
        po = self.get_parent_object()
        content_type = ContentType.objects.get_for_model(self.parent_model)
        return Role.objects.filter(content_type=content_type, object_id=po.pk)

class WorkflowJobNodeList(ListAPIView):

    model = WorkflowJobNode
    serializer_class = WorkflowJobNodeListSerializer
    new_in_310 = True

class WorkflowJobNodeDetail(RetrieveAPIView):

    model = WorkflowJobNode
    serializer_class = WorkflowJobNodeDetailSerializer
    new_in_310 = True

class WorkflowJobTemplateNodeList(ListCreateAPIView):

    model = WorkflowJobTemplateNode
    serializer_class = WorkflowJobTemplateNodeListSerializer
    new_in_310 = True

class WorkflowJobTemplateNodeDetail(RetrieveUpdateDestroyAPIView):

    model = WorkflowJobTemplateNode
    serializer_class = WorkflowJobTemplateNodeDetailSerializer
    new_in_310 = True

    def update_raw_data(self, data):
        for fd in ['job_type', 'job_tags', 'skip_tags', 'limit', 'skip_tags']:
            data[fd] = None
        try:
            obj = self.get_object()
            data.update(obj.char_prompts)
        except:
            pass
        return super(WorkflowJobTemplateNodeDetail, self).update_raw_data(data)


class WorkflowJobTemplateNodeChildrenBaseList(EnforceParentRelationshipMixin, SubListCreateAttachDetachAPIView):

    model = WorkflowJobTemplateNode
    serializer_class = WorkflowJobTemplateNodeListSerializer
    always_allow_superuser = True # TODO: RBAC
    parent_model = WorkflowJobTemplateNode
    relationship = ''
    enforce_parent_relationship = 'workflow_job_template'
    new_in_310 = True

    '''
    Limit the set of WorkflowJobTemplateNodes to the related nodes of specified by
    'relationship'
    '''
    def get_queryset(self):
        parent = self.get_parent_object()
        self.check_parent_access(parent)
        return getattr(parent, self.relationship).all()

class WorkflowJobTemplateNodeSuccessNodesList(WorkflowJobTemplateNodeChildrenBaseList):
    relationship = 'success_nodes'

class WorkflowJobTemplateNodeFailureNodesList(WorkflowJobTemplateNodeChildrenBaseList):
    relationship = 'failure_nodes'

class WorkflowJobTemplateNodeAlwaysNodesList(WorkflowJobTemplateNodeChildrenBaseList):
    relationship = 'always_nodes'

class WorkflowJobNodeChildrenBaseList(SubListAPIView):

    model = WorkflowJobNode
    serializer_class = WorkflowJobNodeListSerializer
    always_allow_superuser = True # TODO: RBAC
    parent_model = Job
    relationship = ''
    '''
    enforce_parent_relationship = 'workflow_job_template'
    new_in_310 = True
    '''

    #
    #Limit the set of WorkflowJobeNodes to the related nodes of specified by
    #'relationship'
    #
    def get_queryset(self):
        parent = self.get_parent_object()
        self.check_parent_access(parent)
        return getattr(parent, self.relationship).all()

class WorkflowJobNodeSuccessNodesList(WorkflowJobNodeChildrenBaseList):
    relationship = 'success_nodes'

class WorkflowJobNodeFailureNodesList(WorkflowJobNodeChildrenBaseList):
    relationship = 'failure_nodes'

class WorkflowJobNodeAlwaysNodesList(WorkflowJobNodeChildrenBaseList):
    relationship = 'always_nodes'


# TODO:
class WorkflowJobTemplateList(ListCreateAPIView):

    model = WorkflowJobTemplate
    serializer_class = WorkflowJobTemplateListSerializer
    always_allow_superuser = False

    # TODO: RBAC
    '''
    def post(self, request, *args, **kwargs):
        ret = super(WorkflowJobTemplateList, self).post(request, *args, **kwargs)
        if ret.status_code == 201:
            workflow_job_template = WorkflowJobTemplate.objects.get(id=ret.data['id'])
            workflow_job_template.admin_role.members.add(request.user)
        return ret
    '''

# TODO:
class WorkflowJobTemplateDetail(RetrieveUpdateDestroyAPIView):

    model = WorkflowJobTemplate
    serializer_class = WorkflowJobTemplateSerializer
    always_allow_superuser = False

# TODO:
class WorkflowJobTemplateLaunch(GenericAPIView):

    model = WorkflowJobTemplate
    serializer_class = EmptySerializer

    def get(self, request, *args, **kwargs):
        data = {}
        obj = self.get_object()
        data['warnings'] = obj.get_warnings()
        return Response(data)

    def post(self, request, *args, **kwargs):
        obj = self.get_object()
        if not request.user.can_access(self.model, 'start', obj):
            raise PermissionDenied()

        new_job = obj.create_unified_job(**request.data)
        new_job.signal_start(**request.data)
        data = dict(workflow_job=new_job.id)
        return Response(data, status=status.HTTP_201_CREATED)

# TODO:
class WorkflowJobTemplateWorkflowNodesList(SubListCreateAPIView):

    model = WorkflowJobTemplateNode
    serializer_class = WorkflowJobTemplateNodeListSerializer
    parent_model = WorkflowJobTemplate
    relationship = 'workflow_job_template_nodes'
    parent_key = 'workflow_job_template'

# TODO:
class WorkflowJobTemplateJobsList(SubListAPIView):

    model = WorkflowJob
    serializer_class = WorkflowJobListSerializer
    parent_model = WorkflowJobTemplate
    relationship = 'jobs'
    parent_key = 'workflow_job_template'

<<<<<<< HEAD
# TODO:
=======
>>>>>>> 4b57263a
class WorkflowJobList(ListCreateAPIView):

    model = WorkflowJob
    serializer_class = WorkflowJobListSerializer

# TODO:
class WorkflowJobDetail(RetrieveDestroyAPIView):

    model = WorkflowJob
    serializer_class = WorkflowJobSerializer

class WorkflowJobWorkflowNodesList(SubListAPIView):

    model = WorkflowJobNode
    serializer_class = WorkflowJobNodeListSerializer
    always_allow_superuser = True # TODO: RBAC
    parent_model = WorkflowJob
    relationship = 'workflow_job_nodes'
    parent_key = 'workflow_job'

class SystemJobTemplateList(ListAPIView):

    model = SystemJobTemplate
    serializer_class = SystemJobTemplateSerializer

    def get(self, request, *args, **kwargs):
        if not request.user.is_superuser and not request.user.is_system_auditor:
            raise PermissionDenied("Superuser privileges needed.")
        return super(SystemJobTemplateList, self).get(request, *args, **kwargs)

class SystemJobTemplateDetail(RetrieveAPIView):

    model = SystemJobTemplate
    serializer_class = SystemJobTemplateSerializer

class SystemJobTemplateLaunch(GenericAPIView):

    model = SystemJobTemplate
    serializer_class = EmptySerializer
    is_job_start = True

    def get(self, request, *args, **kwargs):
        return Response({})

    def post(self, request, *args, **kwargs):
        obj = self.get_object()

        new_job = obj.create_unified_job(**request.data)
        new_job.signal_start(**request.data)
        data = dict(system_job=new_job.id)
        return Response(data, status=status.HTTP_201_CREATED)

class SystemJobTemplateSchedulesList(SubListCreateAttachDetachAPIView):

    view_name = "System Job Template Schedules"

    model = Schedule
    serializer_class = ScheduleSerializer
    parent_model = SystemJobTemplate
    relationship = 'schedules'
    parent_key = 'unified_job_template'

class SystemJobTemplateJobsList(SubListAPIView):

    model = SystemJob
    serializer_class = SystemJobListSerializer
    parent_model = SystemJobTemplate
    relationship = 'jobs'
    parent_key = 'system_job_template'

class SystemJobTemplateNotificationTemplatesAnyList(SubListCreateAttachDetachAPIView):

    model = NotificationTemplate
    serializer_class = NotificationTemplateSerializer
    parent_model = SystemJobTemplate
    relationship = 'notification_templates_any'

class SystemJobTemplateNotificationTemplatesErrorList(SubListCreateAttachDetachAPIView):

    model = NotificationTemplate
    serializer_class = NotificationTemplateSerializer
    parent_model = SystemJobTemplate
    relationship = 'notification_templates_error'

class SystemJobTemplateNotificationTemplatesSuccessList(SubListCreateAttachDetachAPIView):

    model = NotificationTemplate
    serializer_class = NotificationTemplateSerializer
    parent_model = SystemJobTemplate
    relationship = 'notification_templates_success'

class JobList(ListCreateAPIView):

    model = Job
    serializer_class = JobListSerializer

class JobDetail(RetrieveUpdateDestroyAPIView):

    model = Job
    serializer_class = JobSerializer

    def update(self, request, *args, **kwargs):
        obj = self.get_object()
        # Only allow changes (PUT/PATCH) when job status is "new".
        if obj.status != 'new':
            return self.http_method_not_allowed(request, *args, **kwargs)
        return super(JobDetail, self).update(request, *args, **kwargs)

class JobLabelList(SubListAPIView):

    model = Label
    serializer_class = LabelSerializer
    parent_model = Job
    relationship = 'labels'
    parent_key = 'job'

class JobActivityStreamList(SubListAPIView):

    model = ActivityStream
    serializer_class = ActivityStreamSerializer
    parent_model = Job
    relationship = 'activitystream_set'
    new_in_145 = True

    def get(self, request, *args, **kwargs):
        # Sanity check: Does this license allow activity streams?
        # If not, forbid this request.
        if not feature_enabled('activity_streams'):
            raise LicenseForbids('Your license does not allow use of '
                                 'the activity stream.')

        # Okay, let it through.
        return super(JobActivityStreamList, self).get(request, *args, **kwargs)

class JobStart(GenericAPIView):

    model = Job
    serializer_class = EmptySerializer
    is_job_start = True

    def get(self, request, *args, **kwargs):
        obj = self.get_object()
        data = dict(
            can_start=obj.can_start,
        )
        if obj.can_start:
            data['passwords_needed_to_start'] = obj.passwords_needed_to_start
            data['ask_variables_on_launch'] = obj.ask_variables_on_launch
        return Response(data)

    def post(self, request, *args, **kwargs):
        obj = self.get_object()
        if obj.can_start:
            result = obj.signal_start(**request.data)
            if not result:
                data = dict(passwords_needed_to_start=obj.passwords_needed_to_start)
                return Response(data, status=status.HTTP_400_BAD_REQUEST)
            else:
                return Response(status=status.HTTP_202_ACCEPTED)
        else:
            return self.http_method_not_allowed(request, *args, **kwargs)

class JobCancel(RetrieveAPIView):

    model = Job
    serializer_class = JobCancelSerializer
    is_job_cancel = True

    def post(self, request, *args, **kwargs):
        obj = self.get_object()
        if obj.can_cancel:
            obj.cancel()
            return Response(status=status.HTTP_202_ACCEPTED)
        else:
            return self.http_method_not_allowed(request, *args, **kwargs)

class JobRelaunch(RetrieveAPIView, GenericAPIView):

    model = Job
    serializer_class = JobRelaunchSerializer
    is_job_start = True

    @csrf_exempt
    @transaction.non_atomic_requests
    def dispatch(self, *args, **kwargs):
        return super(JobRelaunch, self).dispatch(*args, **kwargs)

    def post(self, request, *args, **kwargs):
        obj = self.get_object()

        # Note: is_valid() may modify request.data
        # It will remove any key/value pair who's key is not in the 'passwords_needed_to_start' list
        serializer = self.serializer_class(data=request.data, context={'obj': obj, 'data': request.data})
        if not serializer.is_valid():
            return Response(serializer.errors, status=status.HTTP_400_BAD_REQUEST)

        obj.launch_type = 'relaunch'
        new_job = obj.copy()
        result = new_job.signal_start(**request.data)
        if not result:
            data = dict(passwords_needed_to_start=new_job.passwords_needed_to_start)
            return Response(data, status=status.HTTP_400_BAD_REQUEST)
        else:
            data = JobSerializer(new_job, context=self.get_serializer_context()).data
            # Add job key to match what old relaunch returned.
            data['job'] = new_job.id
            headers = {'Location': new_job.get_absolute_url()}
            return Response(data, status=status.HTTP_201_CREATED, headers=headers)

class JobNotificationsList(SubListAPIView):

    model = Notification
    serializer_class = NotificationSerializer
    parent_model = Job
    relationship = 'notifications'

class BaseJobHostSummariesList(SubListAPIView):

    model = JobHostSummary
    serializer_class = JobHostSummarySerializer
    parent_model = None # Subclasses must define this attribute.
    relationship = 'job_host_summaries'
    view_name = 'Job Host Summaries List'

class HostJobHostSummariesList(BaseJobHostSummariesList):

    parent_model = Host

class GroupJobHostSummariesList(BaseJobHostSummariesList):

    parent_model = Group

class JobJobHostSummariesList(BaseJobHostSummariesList):

    parent_model = Job

class JobHostSummaryDetail(RetrieveAPIView):

    model = JobHostSummary
    serializer_class = JobHostSummarySerializer

class JobEventList(ListAPIView):

    model = JobEvent
    serializer_class = JobEventSerializer

class JobEventDetail(RetrieveAPIView):

    model = JobEvent
    serializer_class = JobEventSerializer

class JobEventChildrenList(SubListAPIView):

    model = JobEvent
    serializer_class = JobEventSerializer
    parent_model = JobEvent
    relationship = 'children'
    view_name = 'Job Event Children List'

class JobEventHostsList(SubListAPIView):

    model = Host
    serializer_class = HostSerializer
    parent_model = JobEvent
    relationship = 'hosts'
    view_name = 'Job Event Hosts List'

class BaseJobEventsList(SubListAPIView):

    model = JobEvent
    serializer_class = JobEventSerializer
    parent_model = None # Subclasses must define this attribute.
    relationship = 'job_events'
    view_name = 'Job Events List'

class HostJobEventsList(BaseJobEventsList):

    parent_model = Host

class GroupJobEventsList(BaseJobEventsList):

    parent_model = Group

class JobJobEventsList(BaseJobEventsList):

    parent_model = Job
    authentication_classes = [TaskAuthentication] + api_settings.DEFAULT_AUTHENTICATION_CLASSES
    permission_classes = (TaskPermission,)

    # Post allowed for job event callback only.
    def post(self, request, *args, **kwargs):
        parent_obj = get_object_or_404(self.parent_model, pk=self.kwargs['pk'])
        data = request.data.copy()
        data['job'] = parent_obj.pk
        serializer = self.get_serializer(data=data)
        if serializer.is_valid():
            self.instance = serializer.save()
            headers = {'Location': serializer.data['url']}
            return Response(serializer.data, status=status.HTTP_201_CREATED,
                            headers=headers)
        return Response(serializer.errors, status=status.HTTP_400_BAD_REQUEST)

class JobJobPlaysList(BaseJobEventsList):

    parent_model = Job
    view_name = 'Job Plays List'
    new_in_200 = True

    @paginated
    def get(self, request, limit, offset, ordering, *args, **kwargs):
        all_plays = []
        job = Job.objects.filter(pk=self.kwargs['pk'])
        if not job.exists():
            return ({'detail': 'Job not found.'}, -1, status.HTTP_404_NOT_FOUND)
        job = job[0]

        # Put together a queryset for relevant job events.
        qs = job.job_events.filter(event='playbook_on_play_start')
        if ordering is not None:
            qs = qs.order_by(ordering)

        # This is a bit of a special case for filtering requested by the UI
        # doing this here for the moment until/unless we need to implement more
        # complex filtering (since we aren't under a serializer)

        if "id__in" in request.query_params:
            qs = qs.filter(id__in=[int(filter_id) for filter_id in request.query_params["id__in"].split(",")])
        elif "id__gt" in request.query_params:
            qs = qs.filter(id__gt=request.query_params['id__gt'])
        elif "id__lt" in request.query_params:
            qs = qs.filter(id__lt=request.query_params['id__lt'])
        if "failed" in request.query_params:
            qs = qs.filter(failed=(request.query_params['failed'].lower() == 'true'))
        if "play__icontains" in request.query_params:
            qs = qs.filter(play__icontains=request.query_params['play__icontains'])

        count = qs.count()

        # Iterate over the relevant play events and get the details.
        for play_event in qs[offset:offset + limit]:
            play_details = dict(id=play_event.id, play=play_event.play, started=play_event.created, failed=play_event.failed, changed=play_event.changed)
            event_aggregates = JobEvent.objects.filter(parent__in=play_event.children.all()).values("event").annotate(Count("id")).order_by()
            change_aggregates = JobEvent.objects.filter(parent__in=play_event.children.all(), event='runner_on_ok').values("changed").annotate(Count("id")).order_by()
            failed_count = 0
            ok_count = 0
            changed_count = 0
            skipped_count = 0
            unreachable_count = 0
            for event_aggregate in event_aggregates:
                if event_aggregate['event'] == 'runner_on_failed':
                    failed_count += event_aggregate['id__count']
                elif event_aggregate['event'] == 'runner_on_error':
                    failed_count += event_aggregate['id_count']
                elif event_aggregate['event'] == 'runner_on_skipped':
                    skipped_count = event_aggregate['id__count']
                elif event_aggregate['event'] == 'runner_on_unreachable':
                    unreachable_count = event_aggregate['id__count']
            for change_aggregate in change_aggregates:
                if not change_aggregate['changed']:
                    ok_count = change_aggregate['id__count']
                else:
                    changed_count = change_aggregate['id__count']
            play_details['related'] = {'job_event': reverse('api:job_event_detail', args=(play_event.pk,))}
            play_details['type'] = 'job_event'
            play_details['ok_count'] = ok_count
            play_details['failed_count'] = failed_count
            play_details['changed_count'] = changed_count
            play_details['skipped_count'] = skipped_count
            play_details['unreachable_count'] = unreachable_count
            all_plays.append(play_details)

        # Done; return the plays and the total count.
        return all_plays, count, None


class JobJobTasksList(BaseJobEventsList):
    """A view for displaying aggregate data about tasks within a job
    and their completion status.
    """
    parent_model = Job
    view_name = 'Job Play Tasks List'
    new_in_200 = True

    @paginated
    def get(self, request, limit, offset, ordering, *args, **kwargs):
        """Return aggregate data about each of the job tasks that is:
          - an immediate child of the job event
          - corresponding to the spinning up of a new task or playbook
        """
        results = []

        # Get the job and the parent task.
        # If there's no event ID specified, this will return a 404.
        job = Job.objects.filter(pk=self.kwargs['pk'])
        if not job.exists():
            return ({'detail': 'Job not found.'}, -1, status.HTTP_404_NOT_FOUND)
        job = job[0]

        if 'event_id' not in request.query_params:
            return ({"detail": "'event_id' not provided."}, -1, status.HTTP_400_BAD_REQUEST)

        parent_task = job.job_events.filter(pk=int(request.query_params.get('event_id', -1)))
        if not parent_task.exists():
            return ({'detail': 'Parent event not found.'}, -1, status.HTTP_404_NOT_FOUND)
        parent_task = parent_task[0]

        STARTING_EVENTS = ('playbook_on_task_start', 'playbook_on_setup')
        queryset = JobEvent.get_startevent_queryset(parent_task, STARTING_EVENTS)

        # The data above will come back in a list, but we are going to
        # want to access it based on the parent id, so map it into a
        # dictionary.
        data = {}
        for line in queryset[offset:offset + limit]:
            parent_id = line.pop('parent__id')
            data.setdefault(parent_id, [])
            data[parent_id].append(line)

        # Iterate over the start events and compile information about each one
        # using their children.
        qs = parent_task.children.filter(event__in=STARTING_EVENTS,
                                         id__in=data.keys())

        # This is a bit of a special case for id filtering requested by the UI
        # doing this here for the moment until/unless we need to implement more
        # complex filtering (since we aren't under a serializer)

        if "id__in" in request.query_params:
            qs = qs.filter(id__in=[int(filter_id) for filter_id in request.query_params["id__in"].split(",")])
        elif "id__gt" in request.query_params:
            qs = qs.filter(id__gt=request.query_params['id__gt'])
        elif "id__lt" in request.query_params:
            qs = qs.filter(id__lt=request.query_params['id__lt'])
        if "failed" in request.query_params:
            qs = qs.filter(failed=(request.query_params['failed'].lower() == 'true'))
        if "task__icontains" in request.query_params:
            qs = qs.filter(task__icontains=request.query_params['task__icontains'])

        if ordering is not None:
            qs = qs.order_by(ordering)

        count = 0
        for task_start_event in qs:
            # Create initial task data.
            task_data = {
                'related': {'job_event': reverse('api:job_event_detail', args=(task_start_event.pk,))},
                'type': 'job_event',
                'changed': task_start_event.changed,
                'changed_count': 0,
                'created': task_start_event.created,
                'failed': task_start_event.failed,
                'failed_count': 0,
                'host_count': 0,
                'id': task_start_event.id,
                'modified': task_start_event.modified,
                'name': 'Gathering Facts' if task_start_event.event == 'playbook_on_setup' else task_start_event.task,
                'reported_hosts': 0,
                'skipped_count': 0,
                'unreachable_count': 0,
                'successful_count': 0,
            }

            # Iterate over the data compiled for this child event, and
            # make appropriate changes to the task data.
            for child_data in data.get(task_start_event.id, []):
                if child_data['event'] == 'runner_on_failed':
                    task_data['failed'] = True
                    task_data['host_count'] += child_data['num']
                    task_data['reported_hosts'] += child_data['num']
                    task_data['failed_count'] += child_data['num']
                elif child_data['event'] == 'runner_on_ok':
                    task_data['host_count'] += child_data['num']
                    task_data['reported_hosts'] += child_data['num']
                    if child_data['changed']:
                        task_data['changed_count'] += child_data['num']
                        task_data['changed'] = True
                    else:
                        task_data['successful_count'] += child_data['num']
                elif child_data['event'] == 'runner_on_unreachable':
                    task_data['host_count'] += child_data['num']
                    task_data['unreachable_count'] += child_data['num']
                elif child_data['event'] == 'runner_on_skipped':
                    task_data['host_count'] += child_data['num']
                    task_data['reported_hosts'] += child_data['num']
                    task_data['skipped_count'] += child_data['num']
                elif child_data['event'] == 'runner_on_error':
                    task_data['host_count'] += child_data['num']
                    task_data['reported_hosts'] += child_data['num']
                    task_data['failed'] = True
                    task_data['failed_count'] += child_data['num']
                elif child_data['event'] == 'runner_on_no_hosts':
                    task_data['host_count'] += child_data['num']
            count += 1
            results.append(task_data)

        # Done; return the results and count.
        return (results, count, None)


class AdHocCommandList(ListCreateAPIView):

    model = AdHocCommand
    serializer_class = AdHocCommandListSerializer
    new_in_220 = True
    always_allow_superuser = False

    @csrf_exempt
    @transaction.non_atomic_requests
    def dispatch(self, *args, **kwargs):
        return super(AdHocCommandList, self).dispatch(*args, **kwargs)

    def update_raw_data(self, data):
        # Hide inventory and limit fields from raw data, since they will be set
        # automatically by sub list create view.
        parent_model = getattr(self, 'parent_model', None)
        if parent_model in (Host, Group):
            data.pop('inventory', None)
            data.pop('limit', None)
        return super(AdHocCommandList, self).update_raw_data(data)

    def create(self, request, *args, **kwargs):
        # Inject inventory ID and limit if parent objects is a host/group.
        if hasattr(self, 'get_parent_object') and not getattr(self, 'parent_key', None):
            data = request.data
            # HACK: Make request data mutable.
            if getattr(data, '_mutable', None) is False:
                data._mutable = True
            parent_obj = self.get_parent_object()
            if isinstance(parent_obj, (Host, Group)):
                data['inventory'] = parent_obj.inventory_id
                data['limit'] = parent_obj.name

        # Check for passwords needed before creating ad hoc command.
        credential_pk = get_pk_from_dict(request.data, 'credential')
        if credential_pk:
            credential = get_object_or_400(Credential, pk=credential_pk)
            needed = credential.passwords_needed
            provided = dict([(field, request.data.get(field, '')) for field in needed])
            if not all(provided.values()):
                data = dict(passwords_needed_to_start=needed)
                return Response(data, status=status.HTTP_400_BAD_REQUEST)

        response = super(AdHocCommandList, self).create(request, *args, **kwargs)
        if response.status_code != status.HTTP_201_CREATED:
            return response

        # Start ad hoc command running when created.
        ad_hoc_command = get_object_or_400(self.model, pk=response.data['id'])
        result = ad_hoc_command.signal_start(**request.data)
        if not result:
            data = dict(passwords_needed_to_start=ad_hoc_command.passwords_needed_to_start)
            return Response(data, status=status.HTTP_400_BAD_REQUEST)
        return response


class InventoryAdHocCommandsList(AdHocCommandList, SubListCreateAPIView):

    parent_model = Inventory
    relationship = 'ad_hoc_commands'
    parent_key = 'inventory'


class GroupAdHocCommandsList(AdHocCommandList, SubListCreateAPIView):

    parent_model = Group
    relationship = 'ad_hoc_commands'


class HostAdHocCommandsList(AdHocCommandList, SubListCreateAPIView):

    parent_model = Host
    relationship = 'ad_hoc_commands'


class AdHocCommandDetail(RetrieveDestroyAPIView):

    model = AdHocCommand
    serializer_class = AdHocCommandSerializer
    new_in_220 = True


class AdHocCommandCancel(RetrieveAPIView):

    model = AdHocCommand
    serializer_class = AdHocCommandCancelSerializer
    is_job_cancel = True
    new_in_220 = True

    def post(self, request, *args, **kwargs):
        obj = self.get_object()
        if obj.can_cancel:
            obj.cancel()
            return Response(status=status.HTTP_202_ACCEPTED)
        else:
            return self.http_method_not_allowed(request, *args, **kwargs)


class AdHocCommandRelaunch(GenericAPIView):

    model = AdHocCommand
    serializer_class = AdHocCommandRelaunchSerializer
    is_job_start = True
    new_in_220 = True

    # FIXME: Figure out why OPTIONS request still shows all fields.

    @csrf_exempt
    @transaction.non_atomic_requests
    def dispatch(self, *args, **kwargs):
        return super(AdHocCommandRelaunch, self).dispatch(*args, **kwargs)

    def get(self, request, *args, **kwargs):
        obj = self.get_object()
        data = dict(passwords_needed_to_start=obj.passwords_needed_to_start)
        return Response(data)

    def post(self, request, *args, **kwargs):
        obj = self.get_object()

        # Re-validate ad hoc command against serializer to check if module is
        # still allowed.
        data = {}
        for field in ('job_type', 'inventory_id', 'limit', 'credential_id',
                      'module_name', 'module_args', 'forks', 'verbosity',
                      'become_enabled'):
            if field.endswith('_id'):
                data[field[:-3]] = getattr(obj, field)
            else:
                data[field] = getattr(obj, field)
        serializer = AdHocCommandSerializer(data=data, context=self.get_serializer_context())
        if not serializer.is_valid():
            return Response(serializer.errors,
                            status=status.HTTP_400_BAD_REQUEST)

        # Check for passwords needed before copying ad hoc command.
        needed = obj.passwords_needed_to_start
        provided = dict([(field, request.data.get(field, '')) for field in needed])
        if not all(provided.values()):
            data = dict(passwords_needed_to_start=needed)
            return Response(data, status=status.HTTP_400_BAD_REQUEST)

        # Copy and start the new ad hoc command.
        new_ad_hoc_command = obj.copy()
        result = new_ad_hoc_command.signal_start(**request.data)
        if not result:
            data = dict(passwords_needed_to_start=new_ad_hoc_command.passwords_needed_to_start)
            return Response(data, status=status.HTTP_400_BAD_REQUEST)
        else:
            data = AdHocCommandSerializer(new_ad_hoc_command, context=self.get_serializer_context()).data
            # Add ad_hoc_command key to match what was previously returned.
            data['ad_hoc_command'] = new_ad_hoc_command.id
            headers = {'Location': new_ad_hoc_command.get_absolute_url()}
            return Response(data, status=status.HTTP_201_CREATED, headers=headers)


class AdHocCommandEventList(ListAPIView):

    model = AdHocCommandEvent
    serializer_class = AdHocCommandEventSerializer
    new_in_220 = True


class AdHocCommandEventDetail(RetrieveAPIView):

    model = AdHocCommandEvent
    serializer_class = AdHocCommandEventSerializer
    new_in_220 = True


class BaseAdHocCommandEventsList(SubListAPIView):

    model = AdHocCommandEvent
    serializer_class = AdHocCommandEventSerializer
    parent_model = None # Subclasses must define this attribute.
    relationship = 'ad_hoc_command_events'
    view_name = 'Ad Hoc Command Events List'
    new_in_220 = True


class HostAdHocCommandEventsList(BaseAdHocCommandEventsList):

    parent_model = Host
    new_in_220 = True

#class GroupJobEventsList(BaseJobEventsList):
#    parent_model = Group


class AdHocCommandAdHocCommandEventsList(BaseAdHocCommandEventsList):

    parent_model = AdHocCommand
    authentication_classes = [TaskAuthentication] + api_settings.DEFAULT_AUTHENTICATION_CLASSES
    permission_classes = (TaskPermission,)
    new_in_220 = True

    # Post allowed for ad hoc event callback only.
    def post(self, request, *args, **kwargs):
        if request.user:
            raise PermissionDenied()
        parent_obj = get_object_or_404(self.parent_model, pk=self.kwargs['pk'])
        data = request.data.copy()
        data['ad_hoc_command'] = parent_obj
        serializer = self.get_serializer(data=data)
        if serializer.is_valid():
            self.instance = serializer.save()
            headers = {'Location': serializer.data['url']}
            return Response(serializer.data, status=status.HTTP_201_CREATED,
                            headers=headers)
        return Response(serializer.errors, status=status.HTTP_400_BAD_REQUEST)


class AdHocCommandActivityStreamList(SubListAPIView):

    model = ActivityStream
    serializer_class = ActivityStreamSerializer
    parent_model = AdHocCommand
    relationship = 'activitystream_set'
    new_in_220 = True

    def get(self, request, *args, **kwargs):
        # Sanity check: Does this license allow activity streams?
        # If not, forbid this request.
        if not feature_enabled('activity_streams'):
            raise LicenseForbids('Your license does not allow use of '
                                 'the activity stream.')

        # Okay, let it through.
        return super(AdHocCommandActivityStreamList, self).get(request, *args, **kwargs)


class AdHocCommandNotificationsList(SubListAPIView):

    model = Notification
    serializer_class = NotificationSerializer
    parent_model = AdHocCommand
    relationship = 'notifications'


class SystemJobList(ListCreateAPIView):

    model = SystemJob
    serializer_class = SystemJobListSerializer

    def get(self, request, *args, **kwargs):
        if not request.user.is_superuser and not request.user.is_system_auditor:
            raise PermissionDenied("Superuser privileges needed.")
        return super(SystemJobList, self).get(request, *args, **kwargs)


class SystemJobDetail(RetrieveDestroyAPIView):

    model = SystemJob
    serializer_class = SystemJobSerializer

class SystemJobCancel(RetrieveAPIView):

    model = SystemJob
    serializer_class = SystemJobCancelSerializer
    is_job_cancel = True

    def post(self, request, *args, **kwargs):
        obj = self.get_object()
        if obj.can_cancel:
            obj.cancel()
            return Response(status=status.HTTP_202_ACCEPTED)
        else:
            return self.http_method_not_allowed(request, *args, **kwargs)

class SystemJobNotificationsList(SubListAPIView):

    model = Notification
    serializer_class = NotificationSerializer
    parent_model = SystemJob
    relationship = 'notifications'

class UnifiedJobTemplateList(ListAPIView):

    model = UnifiedJobTemplate
    serializer_class = UnifiedJobTemplateSerializer
    new_in_148 = True

class UnifiedJobList(ListAPIView):

    model = UnifiedJob
    serializer_class = UnifiedJobListSerializer
    new_in_148 = True

class UnifiedJobStdout(RetrieveAPIView):

    authentication_classes = [TokenGetAuthentication] + api_settings.DEFAULT_AUTHENTICATION_CLASSES
    serializer_class = UnifiedJobStdoutSerializer
    renderer_classes = [BrowsableAPIRenderer, renderers.StaticHTMLRenderer,
                        PlainTextRenderer, AnsiTextRenderer,
                        renderers.JSONRenderer, DownloadTextRenderer]
    filter_backends = ()
    new_in_148 = True

    def retrieve(self, request, *args, **kwargs):
        unified_job = self.get_object()
        obj_size = unified_job.result_stdout_size
        if request.accepted_renderer.format != 'txt_download' and obj_size > settings.STDOUT_MAX_BYTES_DISPLAY:
            response_message = "Standard Output too large to display (%d bytes), only download supported for sizes over %d bytes" % (obj_size,
                                                                                                                                     settings.STDOUT_MAX_BYTES_DISPLAY)
            if request.accepted_renderer.format == 'json':
                return Response({'range': {'start': 0, 'end': 1, 'absolute_end': 1}, 'content': response_message})
            else:
                return Response(response_message)

        if request.accepted_renderer.format in ('html', 'api', 'json'):
            content_format = request.query_params.get('content_format', 'html')
            content_encoding = request.query_params.get('content_encoding', None)
            start_line = request.query_params.get('start_line', 0)
            end_line = request.query_params.get('end_line', None)
            dark_val = request.query_params.get('dark', '')
            dark = bool(dark_val and dark_val[0].lower() in ('1', 't', 'y'))
            content_only = bool(request.accepted_renderer.format in ('api', 'json'))
            dark_bg = (content_only and dark) or (not content_only and (dark or not dark_val))
            content, start, end, absolute_end = unified_job.result_stdout_raw_limited(start_line, end_line)

            body = ansiconv.to_html(cgi.escape(content))
            context = {
                'title': get_view_name(self.__class__),
                'body': mark_safe(body),
                'dark': dark_bg,
                'content_only': content_only,
            }
            data = render_to_string('api/stdout.html', context).strip()

            if request.accepted_renderer.format == 'api':
                return Response(mark_safe(data))
            if request.accepted_renderer.format == 'json':
                if content_encoding == 'base64' and content_format == 'ansi':
                    return Response({'range': {'start': start, 'end': end, 'absolute_end': absolute_end}, 'content': b64encode(content)})
                elif content_format == 'html':
                    return Response({'range': {'start': start, 'end': end, 'absolute_end': absolute_end}, 'content': body})
            return Response(data)
        elif request.accepted_renderer.format == 'ansi':
            return Response(unified_job.result_stdout_raw)
        elif request.accepted_renderer.format == 'txt_download':
            try:
                content_fd = open(unified_job.result_stdout_file, 'r')
                response = HttpResponse(FileWrapper(content_fd), content_type='text/plain')
                response["Content-Disposition"] = 'attachment; filename="job_%s.txt"' % str(unified_job.id)
                return response
            except Exception as e:
                return Response({"error": "Error generating stdout download file: %s" % str(e)}, status=status.HTTP_400_BAD_REQUEST)
        elif request.accepted_renderer.format == 'txt':
            return Response(unified_job.result_stdout)
        else:
            return super(UnifiedJobStdout, self).retrieve(request, *args, **kwargs)

class ProjectUpdateStdout(UnifiedJobStdout):

    model = ProjectUpdate

class InventoryUpdateStdout(UnifiedJobStdout):

    model = InventoryUpdate

class JobStdout(UnifiedJobStdout):

    model = Job

class AdHocCommandStdout(UnifiedJobStdout):

    model = AdHocCommand
    new_in_220 = True

class NotificationTemplateList(ListCreateAPIView):

    model = NotificationTemplate
    serializer_class = NotificationTemplateSerializer
    new_in_300 = True

class NotificationTemplateDetail(RetrieveUpdateDestroyAPIView):

    model = NotificationTemplate
    serializer_class = NotificationTemplateSerializer
    new_in_300 = True

    def delete(self, request, *args, **kwargs):
        obj = self.get_object()
        if not request.user.can_access(self.model, 'delete', obj):
            return Response(status=status.HTTP_404_NOT_FOUND)
        if obj.notifications.filter(status='pending').exists():
            return Response({"error": "Delete not allowed while there are pending notifications"},
                            status=status.HTTP_405_METHOD_NOT_ALLOWED)
        return super(NotificationTemplateDetail, self).delete(request, *args, **kwargs)

class NotificationTemplateTest(GenericAPIView):

    view_name = 'NotificationTemplate Test'
    model = NotificationTemplate
    serializer_class = EmptySerializer
    new_in_300 = True
    is_job_start = True

    def post(self, request, *args, **kwargs):
        obj = self.get_object()
        notification = obj.generate_notification("Tower Notification Test {} {}".format(obj.id, settings.TOWER_URL_BASE),
                                                 {"body": "Ansible Tower Test Notification {} {}".format(obj.id, settings.TOWER_URL_BASE)})
        if not notification:
            return Response({}, status=status.HTTP_400_BAD_REQUEST)
        else:
            send_notifications.delay([notification.id])
            headers = {'Location': notification.get_absolute_url()}
            return Response({"notification": notification.id},
                            headers=headers,
                            status=status.HTTP_202_ACCEPTED)

class NotificationTemplateNotificationList(SubListAPIView):

    model = Notification
    serializer_class = NotificationSerializer
    parent_model = NotificationTemplate
    relationship = 'notifications'
    parent_key = 'notification_template'

class NotificationList(ListAPIView):

    model = Notification
    serializer_class = NotificationSerializer
    new_in_300 = True

class NotificationDetail(RetrieveAPIView):

    model = Notification
    serializer_class = NotificationSerializer
    new_in_300 = True

class LabelList(ListCreateAPIView):

    model = Label
    serializer_class = LabelSerializer
    new_in_300 = True

class LabelDetail(RetrieveUpdateAPIView):

    model = Label
    serializer_class = LabelSerializer
    new_in_300 = True

class ActivityStreamList(SimpleListAPIView):

    model = ActivityStream
    serializer_class = ActivityStreamSerializer
    new_in_145 = True

    def get(self, request, *args, **kwargs):
        # Sanity check: Does this license allow activity streams?
        # If not, forbid this request.
        if not feature_enabled('activity_streams'):
            raise LicenseForbids('Your license does not allow use of '
                                 'the activity stream.')

        # Okay, let it through.
        return super(ActivityStreamList, self).get(request, *args, **kwargs)


class ActivityStreamDetail(RetrieveAPIView):

    model = ActivityStream
    serializer_class = ActivityStreamSerializer
    new_in_145 = True

    def get(self, request, *args, **kwargs):
        # Sanity check: Does this license allow activity streams?
        # If not, forbid this request.
        if not feature_enabled('activity_streams'):
            raise LicenseForbids('Your license does not allow use of '
                                 'the activity stream.')

        # Okay, let it through.
        return super(ActivityStreamDetail, self).get(request, *args, **kwargs)


class RoleList(ListAPIView):

    model = Role
    serializer_class = RoleSerializer
    permission_classes = (IsAuthenticated,)
    new_in_300 = True

    def get_queryset(self):
        result = Role.visible_roles(self.request.user)
        # Sanity check: is the requesting user an orphaned non-admin/auditor?
        # if yes, make system admin/auditor mandatorily visible.
        if not self.request.user.organizations.exists() and\
           not self.request.user.is_superuser and\
           not self.request.user.is_system_auditor:
            mandatories = ('system_administrator', 'system_auditor')
            super_qs = Role.objects.filter(singleton_name__in=mandatories)
            result = result | super_qs
        return result


class RoleDetail(RetrieveAPIView):

    model = Role
    serializer_class = RoleSerializer
    new_in_300 = True


class RoleUsersList(SubListCreateAttachDetachAPIView):

    model = User
    serializer_class = UserSerializer
    parent_model = Role
    relationship = 'members'
    new_in_300 = True

    def get_queryset(self):
        role = self.get_parent_object()
        self.check_parent_access(role)
        return role.members.all()

    def post(self, request, *args, **kwargs):
        # Forbid implicit user creation here
        sub_id = request.data.get('id', None)
        if not sub_id:
            data = dict(msg="User 'id' field is missing.")
            return Response(data, status=status.HTTP_400_BAD_REQUEST)

        user = get_object_or_400(User, pk=sub_id)
        role = self.get_parent_object()
        if role == self.request.user.admin_role:
            raise PermissionDenied('You may not perform any action with your own admin_role.')

        user_content_type = ContentType.objects.get_for_model(User)
        if role.content_type == user_content_type:
            raise PermissionDenied('You may not change the membership of a users admin_role')

        credential_content_type = ContentType.objects.get_for_model(Credential)
        if role.content_type == credential_content_type:
            if role.content_object.organization and user not in role.content_object.organization.member_role:
                data = dict(msg="You cannot grant credential access to a user not in the credentials' organization")
                return Response(data, status=status.HTTP_400_BAD_REQUEST)

            if not role.content_object.organization and not request.user.is_superuser:
                data = dict(msg="You cannot grant private credential access to another user")
                return Response(data, status=status.HTTP_400_BAD_REQUEST)

        return super(RoleUsersList, self).post(request, *args, **kwargs)


class RoleTeamsList(SubListAPIView):

    model = Team
    serializer_class = TeamSerializer
    parent_model = Role
    relationship = 'member_role.parents'
    permission_classes = (IsAuthenticated,)
    new_in_300 = True

    def get_queryset(self):
        role = self.get_parent_object()
        self.check_parent_access(role)
        return Team.objects.filter(member_role__children=role)

    def post(self, request, pk, *args, **kwargs):
        # Forbid implicit team creation here
        sub_id = request.data.get('id', None)
        if not sub_id:
            data = dict(msg="Team 'id' field is missing.")
            return Response(data, status=status.HTTP_400_BAD_REQUEST)

        team = get_object_or_400(Team, pk=sub_id)
        role = Role.objects.get(pk=self.kwargs['pk'])

        organization_content_type = ContentType.objects.get_for_model(Organization)
        if role.content_type == organization_content_type:
            data = dict(msg="You cannot assign an Organization role as a child role for a Team.")
            return Response(data, status=status.HTTP_400_BAD_REQUEST)

        credential_content_type = ContentType.objects.get_for_model(Credential)
        if role.content_type == credential_content_type:
            if not role.content_object.organization or role.content_object.organization.id != team.organization.id:
                data = dict(msg="You cannot grant credential access to a team when the Organization field isn't set, or belongs to a different organization")
                return Response(data, status=status.HTTP_400_BAD_REQUEST)

        action = 'attach'
        if request.data.get('disassociate', None):
            action = 'unattach'
        if not request.user.can_access(self.parent_model, action, role, team,
                                       self.relationship, request.data,
                                       skip_sub_obj_read_check=False):
            raise PermissionDenied()
        if request.data.get('disassociate', None):
            team.member_role.children.remove(role)
        else:
            team.member_role.children.add(role)
        return Response(status=status.HTTP_204_NO_CONTENT)


class RoleParentsList(SubListAPIView):

    model = Role
    serializer_class = RoleSerializer
    parent_model = Role
    relationship = 'parents'
    permission_classes = (IsAuthenticated,)
    new_in_300 = True

    def get_queryset(self):
        role = Role.objects.get(pk=self.kwargs['pk'])
        return Role.filter_visible_roles(self.request.user, role.parents.all())


class RoleChildrenList(SubListAPIView):

    model = Role
    serializer_class = RoleSerializer
    parent_model = Role
    relationship = 'children'
    permission_classes = (IsAuthenticated,)
    new_in_300 = True

    def get_queryset(self):
        role = Role.objects.get(pk=self.kwargs['pk'])
        return Role.filter_visible_roles(self.request.user, role.children.all())



# Create view functions for all of the class-based views to simplify inclusion
# in URL patterns and reverse URL lookups, converting CamelCase names to
# lowercase_with_underscore (e.g. MyView.as_view() becomes my_view).
this_module = sys.modules[__name__]
for attr, value in locals().items():
    if isinstance(value, type) and issubclass(value, APIView):
        name = camelcase_to_underscore(attr)
        view = value.as_view()
        setattr(this_module, name, view)<|MERGE_RESOLUTION|>--- conflicted
+++ resolved
@@ -2765,10 +2765,7 @@
     relationship = 'jobs'
     parent_key = 'workflow_job_template'
 
-<<<<<<< HEAD
 # TODO:
-=======
->>>>>>> 4b57263a
 class WorkflowJobList(ListCreateAPIView):
 
     model = WorkflowJob
