--- conflicted
+++ resolved
@@ -2476,12 +2476,7 @@
 
 
 class FactVersionSerializer(BaseFactSerializer):
-<<<<<<< HEAD
-    related = serializers.SerializerMethodField('get_related')
-
-=======
-    
->>>>>>> 67d1aa6c
+
     class Meta:
         model = Fact
         fields = ('related', 'module', 'timestamp')
