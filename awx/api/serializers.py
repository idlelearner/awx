--- conflicted
+++ resolved
@@ -960,12 +960,7 @@
             access_list            = self.reverse('api:user_access_list',                 kwargs={'pk': obj.pk}),
             tokens                 = self.reverse('api:o_auth2_token_list',         kwargs={'pk': obj.pk}),
             authorized_tokens      = self.reverse('api:user_authorized_token_list', kwargs={'pk': obj.pk}),
-<<<<<<< HEAD
-            personal_tokens        = self.reverse('api:o_auth2_personal_token_list',   kwargs={'pk': obj.pk}),
-=======
             personal_tokens        = self.reverse('api:user_personal_token_list',   kwargs={'pk': obj.pk}),
-            
->>>>>>> c85dd251
         ))
         return res
 
@@ -1001,11 +996,7 @@
         return self._validate_ldap_managed_field(value, 'is_superuser')
 
 
-<<<<<<< HEAD
-class UserAuthorizedTokenSerializer(BaseSerializer):
-=======
 class BaseOAuth2TokenSerializer(BaseSerializer):
->>>>>>> c85dd251
 
     refresh_token = serializers.SerializerMethodField()
     token = serializers.SerializerMethodField()
@@ -1017,15 +1008,11 @@
             '*', '-name', 'description', 'user', 'token', 'refresh_token',
             'application', 'expires', 'scope',
         )
-<<<<<<< HEAD
-        read_only_fields = ('user', 'token', 'expires')
-=======
         read_only_fields = ('user', 'token', 'expires', 'refresh_token')
         extra_kwargs = {
             'scope': {'allow_null': False, 'required': False},
             'user': {'allow_null': False, 'required': True}
         }
->>>>>>> c85dd251
 
     def get_token(self, obj):
         request = self.context.get('request', None)
@@ -1036,11 +1023,7 @@
                 return CENSOR_VALUE
         except ObjectDoesNotExist:
             return ''
-<<<<<<< HEAD
-
-=======
-            
->>>>>>> c85dd251
+
     def get_refresh_token(self, obj):
         request = self.context.get('request', None)
         try:
@@ -1051,109 +1034,6 @@
             else:
                 return CENSOR_VALUE
         except ObjectDoesNotExist:
-<<<<<<< HEAD
-            return ''
-
-    def create(self, validated_data):
-        current_user = self.context['request'].user
-        validated_data['user'] = current_user
-        validated_data['token'] = generate_token()
-        validated_data['expires'] = now() + timedelta(
-            seconds=settings.OAUTH2_PROVIDER['ACCESS_TOKEN_EXPIRE_SECONDS']
-        )
-        obj = super(OAuth2TokenSerializer, self).create(validated_data)
-        obj.save()
-        if obj.application is not None:
-            RefreshToken.objects.create(
-                user=current_user,
-                token=generate_token(),
-                application=obj.application,
-                access_token=obj
-            )
-        return obj
-
-
-class OAuth2ApplicationSerializer(BaseSerializer):
-
-    show_capabilities = ['edit', 'delete']
-
-    class Meta:
-        model = OAuth2Application
-        fields = (
-            '*', 'description', '-user', 'client_id', 'client_secret', 'client_type',
-            'redirect_uris',  'authorization_grant_type', 'skip_authorization', 'organization'
-        )
-        read_only_fields = ('client_id', 'client_secret')
-        read_only_on_update_fields = ('user', 'authorization_grant_type')
-        extra_kwargs = {
-            'user': {'allow_null': True, 'required': False},
-            'organization': {'allow_null': False},
-            'authorization_grant_type': {'allow_null': False}
-        }
-
-    def to_representation(self, obj):
-        ret = super(OAuth2ApplicationSerializer, self).to_representation(obj)
-        if obj.client_type == 'public':
-            ret.pop('client_secret', None)
-        return ret
-
-
-    def get_modified(self, obj):
-        if obj is None:
-            return None
-        return obj.updated
-
-    def get_related(self, obj):
-        ret = super(OAuth2ApplicationSerializer, self).get_related(obj)
-        if obj.user:
-            ret['user'] = self.reverse('api:user_detail', kwargs={'pk': obj.user.pk})
-        ret['tokens'] = self.reverse(
-            'api:o_auth2_application_token_list', kwargs={'pk': obj.pk}
-        )
-        ret['activity_stream'] = self.reverse(
-            'api:o_auth2_application_activity_stream_list', kwargs={'pk': obj.pk}
-        )
-        return ret
-
-    def _summary_field_tokens(self, obj):
-        token_list = [{'id': x.pk, 'token': TOKEN_CENSOR, 'scope': x.scope} for x in obj.oauth2accesstoken_set.all()[:10]]
-        if has_model_field_prefetched(obj, 'oauth2accesstoken_set'):
-            token_count = len(obj.oauth2accesstoken_set.all())
-        else:
-            if len(token_list) < 10:
-                token_count = len(token_list)
-            else:
-                token_count = obj.oauth2accesstoken_set.count()
-        return {'count': token_count, 'results': token_list}
-
-    def get_summary_fields(self, obj):
-        ret = super(OAuth2ApplicationSerializer, self).get_summary_fields(obj)
-        ret['tokens'] = self._summary_field_tokens(obj)
-        return ret
-
-
-class OAuth2TokenSerializer(BaseSerializer):
-
-    refresh_token = serializers.SerializerMethodField()
-    token = serializers.SerializerMethodField()
-    ALLOWED_SCOPES = ['read', 'write']
-
-    class Meta:
-        model = OAuth2AccessToken
-        fields = (
-            '*', '-name', 'description', 'user', 'token', 'refresh_token',
-            'application', 'expires', 'scope',
-        )
-        read_only_fields = ('user', 'token', 'expires')
-        extra_kwargs = {
-            'scope': {'allow_null': False, 'required': True},
-            'user': {'allow_null': False, 'required': True}
-        }
-
-    def get_modified(self, obj):
-        if obj is None:
-=======
->>>>>>> c85dd251
             return None
 
     def get_related(self, obj):
@@ -1187,13 +1067,10 @@
             ).format(self.ALLOWED_SCOPES))
         return value
 
-<<<<<<< HEAD
     def create(self, validated_data, from_command_line=False):
         if not from_command_line:
             current_user = self.context['request'].user
             validated_data['user'] = current_user
-=======
-    def create(self, validated_data):
         try:
             return super(BaseOAuth2TokenSerializer, self).create(validated_data)
         except oauth2.AccessDeniedError as e:
@@ -1212,7 +1089,6 @@
     def create(self, validated_data):
         current_user = self.context['request'].user
         validated_data['user'] = current_user
->>>>>>> c85dd251
         validated_data['token'] = generate_token()
         validated_data['expires'] = now() + timedelta(
             seconds=settings.OAUTH2_PROVIDER['ACCESS_TOKEN_EXPIRE_SECONDS']
@@ -1227,57 +1103,10 @@
                 access_token=obj
             )
         return obj
-<<<<<<< HEAD
-
-
-class OAuth2TokenDetailSerializer(OAuth2TokenSerializer):
-
-    class Meta:
-        read_only_fields = ('*', 'user', 'application')
-
-
-class OAuth2AuthorizedTokenSerializer(BaseSerializer):
-
-    refresh_token = serializers.SerializerMethodField()
-    token = serializers.SerializerMethodField()
-
-    class Meta:
-        model = OAuth2AccessToken
-        fields = (
-            '*', '-name', 'description', '-user', 'token', 'refresh_token',
-            'expires', 'scope', 'application',
-        )
-        read_only_fields = ('user', 'token', 'expires')
-        extra_kwargs = {
-            'scope': {'allow_null': False, 'required': True}
-        }
-
-    def get_token(self, obj):
-        request = self.context.get('request', None)
-        try:
-            if request.method == 'POST':
-                return obj.token
-            else:
-                return TOKEN_CENSOR
-        except ObjectDoesNotExist:
-            return ''
-
-    def get_refresh_token(self, obj):
-        request = self.context.get('request', None)
-        try:
-            if request.method == 'POST':
-                return getattr(obj.refresh_token, 'token', '')
-            else:
-                return TOKEN_CENSOR
-        except ObjectDoesNotExist:
-            return ''
-
-=======
 
 
 class OAuth2TokenSerializer(BaseOAuth2TokenSerializer):
 
->>>>>>> c85dd251
     def create(self, validated_data):
         current_user = self.context['request'].user
         validated_data['user'] = current_user
@@ -1297,18 +1126,9 @@
                 access_token=obj
             )
         return obj
-<<<<<<< HEAD
-
-
-class OAuth2PersonalTokenSerializer(BaseSerializer):
-
-    refresh_token = serializers.SerializerMethodField()
-    token = serializers.SerializerMethodField()
-=======
-        
-        
+
+
 class OAuth2TokenDetailSerializer(OAuth2TokenSerializer):
->>>>>>> c85dd251
 
     class Meta:
         read_only_fields = ('*', 'user', 'application')       
