--- conflicted
+++ resolved
@@ -13,12 +13,7 @@
 function InventoriesEdit($scope, $location,
     $stateParams, InventoryForm, Rest, ProcessErrors,
     ClearScope, GetBasePath, ParseTypeChange, Wait, ToJSON,
-<<<<<<< HEAD
-    ParseVariableString, Prompt, InitiatePlaybookRun,
-    TemplatesService, $state, OrgAdminLookup) {
-=======
-    ParseVariableString, $state) {
->>>>>>> 1869ba67
+    ParseVariableString, $state, OrgAdminLookup) {
 
     // Inject dynamic view
     var defaultUrl = GetBasePath('inventory'),
@@ -140,11 +135,6 @@
 export default ['$scope', '$location',
     '$stateParams', 'InventoryForm', 'Rest',
     'ProcessErrors', 'ClearScope', 'GetBasePath', 'ParseTypeChange', 'Wait',
-<<<<<<< HEAD
-    'ToJSON', 'ParseVariableString', 'Prompt', 'InitiatePlaybookRun',
-    'TemplatesService', '$state', 'OrgAdminLookup', InventoriesEdit,
-=======
     'ToJSON', 'ParseVariableString',
-    '$state', InventoriesEdit,
->>>>>>> 1869ba67
+    '$state', 'OrgAdminLookup', InventoriesEdit,
 ];