/*************************************************
 * Copyright (c) 2016 Ansible, Inc.
 *
 * All Rights Reserved
 *************************************************/

<<<<<<< HEAD
export default ['$stateParams', '$scope', 'Rest', '$state', '$compile', 'Wait',
    'OrgAdminList', 'OrgAdminsDataset', 'Prompt', 'ProcessErrors',
    'GetBasePath', '$filter',
    function($stateParams, $scope, Rest, $state, $compile, Wait, OrgAdminList,
    OrgAdminsDataset, Prompt, ProcessErrors, GetBasePath, $filter) {
=======
export default ['$stateParams', '$scope', 'Rest', '$state',
    '$compile', 'Wait', 'OrgAdminList',
    'OrgAdminsDataset',
    'Prompt', 'ProcessErrors', 'GetBasePath', '$filter',
    function($stateParams, $scope, Rest, $state,
        $compile, Wait, OrgAdminList, OrgAdminsDataset, Prompt, ProcessErrors,
        GetBasePath, $filter) {
>>>>>>> 1869ba67

        var orgBase = GetBasePath('organizations');

        init();

        function init() {
            // search init
            $scope.list = OrgAdminList;
            $scope.user_dataset = OrgAdminsDataset.data;
            $scope.users = $scope.user_dataset.results;

            Rest.setUrl(orgBase + $stateParams.organization_id);
            Rest.get()
                .success(function(data) {
                    $scope.organization_name = data.name;
                    $scope.name = data.name;
                    $scope.org_id = data.id;

                    $scope.orgRelatedUrls = data.related;

                });
        }

        $scope.addUsers = function() {
            $compile("<add-users add-users-type='admins' class='AddUsers'></add-users>")($scope);
        };

        $scope.editUser = function(id) {
            $state.go('users.edit', { user_id: id });
        };

        $scope.deleteUser = function(id, name) {
            var action = function() {
                $('#prompt-modal').modal('hide');
                Wait('start');
                var url = orgBase + $stateParams.organization_id + '/admins/';
                Rest.setUrl(url);
                Rest.post({
                        id: id,
                        disassociate: true
                    }).success(function() {
                        $state.go('.', null, { reload: true });
                    })
                    .error(function(data, status) {
                        ProcessErrors($scope, data, status, null, {
                            hdr: 'Error!',
                            msg: 'Call to ' + url + ' failed. DELETE returned status: ' + status
                        });
                    });
            };

            Prompt({
                hdr: 'Delete',
                body: '<div class="Prompt-bodyQuery">Are you sure you want to remove the following administrator from this organization?</div><div class="Prompt-bodyTarget">' + $filter('sanitize')(name) + '</div>',
                action: action,
                actionText: 'DELETE'
            });
        };

        $scope.formCancel = function() {
            $state.go('organizations');
        };

    }
];<|MERGE_RESOLUTION|>--- conflicted
+++ resolved
@@ -4,13 +4,6 @@
  * All Rights Reserved
  *************************************************/
 
-<<<<<<< HEAD
-export default ['$stateParams', '$scope', 'Rest', '$state', '$compile', 'Wait',
-    'OrgAdminList', 'OrgAdminsDataset', 'Prompt', 'ProcessErrors',
-    'GetBasePath', '$filter',
-    function($stateParams, $scope, Rest, $state, $compile, Wait, OrgAdminList,
-    OrgAdminsDataset, Prompt, ProcessErrors, GetBasePath, $filter) {
-=======
 export default ['$stateParams', '$scope', 'Rest', '$state',
     '$compile', 'Wait', 'OrgAdminList',
     'OrgAdminsDataset',
@@ -18,7 +11,6 @@
     function($stateParams, $scope, Rest, $state,
         $compile, Wait, OrgAdminList, OrgAdminsDataset, Prompt, ProcessErrors,
         GetBasePath, $filter) {
->>>>>>> 1869ba67
 
         var orgBase = GetBasePath('organizations');
 
