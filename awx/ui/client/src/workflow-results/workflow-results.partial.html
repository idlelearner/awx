<div class="tab-pane" id="workflow-results">
    <div ng-cloak
        id="htmlTemplate"
        class="WorkflowResults"
        ng-class="{'fullscreen': stdoutFullScreen}">
        <div ui-view></div>

        <!-- LEFT PANE -->
        <div class="WorkflowResults-leftSide"
            ng-class="{'WorkflowResults-stdoutActionButton--active': stdoutFullScreen}">
            <div class="Panel"
                ng-show="!stdoutFullScreen">

                <!-- LEFT PANE HEADER -->
                <div class="WorkflowResults-panelHeader">
                    <div
                        class="WorkflowResults-panelHeaderText">
                        RESULTS
                    </div>

                    <!-- LEFT PANE HEADER ACTIONS -->
                    <div>

                        <!-- RELAUNCH ACTION -->
                        <button class="List-actionButton"
                            data-placement="top"
                            mode="all"
                            ng-click="relaunchJob()"
                            aw-tool-tip="Relaunch using the same parameters"
                            data-original-title=""
                            title="">
                            <i class="icon-launch"></i>
                        </button>

                        <!-- CANCEL ACTION -->
                        <button class="List-actionButton
                                List-actionButton--delete"
                            data-placement="top"
                            ng-click="deleteJob()"
                            ng-show="workflow_status.status == 'running' ||
                                job_status.status=='pending' "
                            aw-tool-tip="Cancel"
                            data-original-title="" title="">
                            <i class="fa fa-minus-circle"></i>
                        </button>

                        <!-- DELETE ACTION -->
                        <button class="List-actionButton
                                List-actionButton--delete"
                            data-placement="top"
                            ng-click="deleteJob()"
                            ng-hide="job_status.status == 'running' ||
                                job_status.status == 'pending' "
                            aw-tool-tip="Delete"
                            data-original-title=""
                            title="">
                            <i class="fa fa-trash-o"></i>
                        </button>
                    </div>
                </div>

                <!-- LEFT PANE DETAILS GROUP -->
                <div>

<<<<<<< HEAD
                    <!-- STATUS DETAIL -->
                    <div class="WorkflowResults-resultRow">
                        <label class="WorkflowResults-resultRowLabel">
                             Status
                         </label>
                         <div class="WorkflowResults-resultRowText">
                             <i	class="WorkflowResults-statusResultIcon
                                     fa
                                     icon-job-{{ workflow.status }}">
                             </i> {{ status_label }}
                         </div>
                     </div>
=======
                    <!-- TEMPLATE DETAIL -->
                    <div class="WorkflowResults-resultRow"
                        ng-show="workflow.name">
                        <label class="WorkflowResults-resultRowLabel">
                            Template
                        </label>
                        <div class="WorkflowResults-resultRowText">
                            <a href="{{ workflow_template_link }}"
                                aw-tool-tip="Edit the job template"
                                data-placement="top">
                                {{ workflow.name }}
                            </a>
                        </div>
                    </div>
>>>>>>> 0ff5c06b

                    <!-- START TIME DETAIL -->
                    <div class="WorkflowResults-resultRow"
                        ng-show="workflow.started">
                        <label class="WorkflowResults-resultRowLabel">
                            Started
                        </label>
                        <div class="WorkflowResults-resultRowText">
                            {{ workflow.started | longDate }}
                        </div>
                    </div>

                    <!-- FINISHED TIME DETAIL -->
                    <div class="WorkflowResults-resultRow"
                        ng-show="workflow.started">
                        <label class="WorkflowResults-resultRowLabel">
                            Finished
                        </label>
                        <div class="WorkflowResults-resultRowText">
                            {{ (workflow.finished |
                                longDate) || "Not Finished" }}
                        </div>
                    </div>

                    <!-- CREATED BY DETAIL -->
                    <div class="WorkflowResults-resultRow"
                        ng-show="workflow.summary_fields.created_by.username">
                        <label class="WorkflowResults-resultRowLabel">
                            Launched By
                        </label>
                        <div class="WorkflowResults-resultRowText">
                            <a href="{{ created_by_link }}"
                                aw-tool-tip="Edit the User"
                                data-placement="top">
                                {{ workflow.summary_fields.created_by.username }}
                            </a>
                        </div>
                    </div>


                    <!-- EXTRA VARIABLES DETAIL -->
                    <div class="WorkflowResults-resultRow
                        WorkflowResults-resultRow--variables"
                        ng-show="variables">
                        <label class="WorkflowResults-resultRowLabel
                            WorkflowResults-resultRowLabel--fullWidth">
                            Extra Variables
                        </label>
                        <textarea
                            rows="6"
                            ng-model="variables"
                            name="variables"
                            class="WorkflowResults-extraVars"
                            id="pre-formatted-variables">
                        </textarea>
                    </div>

                    <!-- LABELS DETAIL -->
                    <div class="WorkflowResults-resultRow"
                        ng-show="labels && labels.length > 0">
                        <div class="WorkflowResults-resultRow">
                            <a class="WorkflowResults-resultRowLabel
                                WorkflowResults-resultRowLabel--fullWidth"
                                ng-show="lessLabels"
                                href=""
                                ng-click="toggleLessLabels()">
                                    Labels
                                <i class="WorkflowResults-expandArrow
                                    fa fa-caret-right"></i>
                            </a>
                            <a class="WorkflowResults-resultRowLabel
                                WorkflowResults-resultRowLabel--fullWidth"
                                ng-show="!lessLabels"
                                href=""
                                ng-click="toggleLessLabels()">
                                    Labels
                                <i class="WorkflowResults-expandArrow
                                    fa fa-caret-down"></i>
                            </a>
                        </div>
                        <div id="workflow-results-labels" class="LabelList
                            WorkflowResults-resultRowText
                            WorkflowResults-resultRowText--fullWidth">
                            <div ng-repeat="label in labels"
                                class="LabelList-tagContainer">
                                <div class="LabelList-tag">
                                    <div class="LabelList-name">
                                        {{ label }}
                                    </div>
                                </div>
                            </div>
                        </div>
                    </div>
                    <!-- end of labels-->

                </div>

            </div>
        </div>

        <!-- RIGHT PANE -->
        <div class="WorkflowResults-rightSide">
            <div class="Panel">

                <!-- RIGHT PANE HEADER -->
                <div class="StandardOut-panelHeader">
                    <div class="StandardOut-panelHeaderText">
                        <i class="WorkflowResults-statusResultIcon
                            fa icon-job-{{ workflow.status }}"
                            aw-tool-tip="Job {{status_label}}"
                            aw-tip-placement="top"
                            data-original-title>
                        </i>
                        {{ workflow.name }}
                    </div>

                    <!-- HEADER COUNTS -->
                    <div class="WorkflowResults-badgeRow">
                        <!-- PLAYS COUNT -->
                        <div class="WorkflowResults-badgeTitle">
                            Total Jobs
                        </div>
                        <span class="badge List-titleBadge">
                            {{ workflow_nodes.length || 0}}
                        </span>

                        <!-- ELAPSED TIME -->
                        <div class="WorkflowResults-badgeTitle">
                            Elapsed
                        </div>
                        <span class="badge List-titleBadge">
                            {{ workflow.elapsed * 1000 | duration: "hh:mm:ss"}}
                        </span>
                    </div>

                    <!-- HEADER ACTIONS -->
                    <div class="StandardOut-panelHeaderActions">

                        <!-- FULL-SCREEN TOGGLE ACTION -->
                        <button class="StandardOut-actionButton"
                            aw-tool-tip="Toggle Output"
                            data-placement="top"
                            ng-class="{'StandardOut-actionButton--active': stdoutFullScreen}"
                            ng-click="toggleStdoutFullscreen()">
                            <i class="fa fa-arrows-alt"></i>
                        </button>

                    </div>
                </div>
                <workflow-status-bar></workflow-status-bar>
                <div class="WorkflowLegend-details">
                    <div class="WorkflowLegend-details--left">
                        <div class="WorkflowLegend-legendItem">KEY:</div>
                        <div class="WorkflowLegend-legendItem">
                            <div class="WorkflowLegend-onSuccessLegend"></div>
                            <div>On Success</div>
                        </div>
                        <div class="WorkflowLegend-legendItem">
                            <div class="WorkflowLegend-onFailLegend"></div>
                            <div>On Fail</div>
                        </div>
                        <div class="WorkflowLegend-legendItem">
                            <div class="WorkflowLegend-alwaysLegend"></div>
                            <div>Always</div>
                        </div>
                        <div class="WorkflowLegend-legendItem">
                            <div class="WorkflowLegend-letterCircle">P</div>
                            <div>Project Sync</div>
                        </div>
                        <div class="WorkflowLegend-legendItem">
                            <div class="WorkflowLegend-letterCircle">I</div>
                            <div>Inventory Sync</div>
                        </div>
                    </div>
                    <div class="WorkflowLegend-details--right">
                        <i ng-class="{'WorkflowMaker-manualControlsIcon--active': showManualControls}" class="fa fa-cog WorkflowMaker-manualControlsIcon" aria-hidden="true" alt="Controls" ng-click="toggleManualControls()"></i>
                        <div ng-show="showManualControls" class="WorkflowLegend-manualControls noselect">
                            <workflow-controls class="WorkflowControls" pan-chart="panChart(direction)" zoom-chart="zoomChart(zoom)" reset-chart="resetChart()"></workflow-controls>
                        </div>
                    </div>
                </div>
                <workflow-chart tree-data="treeData.data" workflow-zoomed="workflowZoomed(zoom)" can-add-workflow-job-template="canAddWorkflowJobTemplate" mode="details" class="WorkflowMaker-chart"></workflow-chart>
            </div>

        </div>
    </div>
</div><|MERGE_RESOLUTION|>--- conflicted
+++ resolved
@@ -62,7 +62,6 @@
                 <!-- LEFT PANE DETAILS GROUP -->
                 <div>
 
-<<<<<<< HEAD
                     <!-- STATUS DETAIL -->
                     <div class="WorkflowResults-resultRow">
                         <label class="WorkflowResults-resultRowLabel">
@@ -75,22 +74,6 @@
                              </i> {{ status_label }}
                          </div>
                      </div>
-=======
-                    <!-- TEMPLATE DETAIL -->
-                    <div class="WorkflowResults-resultRow"
-                        ng-show="workflow.name">
-                        <label class="WorkflowResults-resultRowLabel">
-                            Template
-                        </label>
-                        <div class="WorkflowResults-resultRowText">
-                            <a href="{{ workflow_template_link }}"
-                                aw-tool-tip="Edit the job template"
-                                data-placement="top">
-                                {{ workflow.name }}
-                            </a>
-                        </div>
-                    </div>
->>>>>>> 0ff5c06b
 
                     <!-- START TIME DETAIL -->
                     <div class="WorkflowResults-resultRow"
